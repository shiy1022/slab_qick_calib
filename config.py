--- conflicted
+++ resolved
@@ -1,580 +1,561 @@
-"""
-Configuration module for quantum experiments.
-
-This module provides functions for loading, saving, and updating configuration files
-for quantum experiments. It also includes functions for initializing default configurations
-for different types of experiments.
-"""
-
-import yaml
-from exp_handling.datamanagement import AttrDict
-from functools import reduce
-import numpy as np
-from datetime import datetime
-
-
-def nested_set(dic, keys, value):
-    """Set a nested dictionary value using a list of keys."""
-    for key in keys[:-1]:
-        dic = dic.setdefault(key, {})
-    dic[keys[-1]] = value
-
-
-def load(file_name):
-    """Load a YAML configuration file and return it as an AttrDict."""
-    with open(file_name, "r") as file:
-        auto_cfg = AttrDict(yaml.safe_load(file))
-    return auto_cfg
-
-
-def save(cfg, file_name, reload=True):
-    """
-    Save a configuration to a YAML file.
-
-    Args:
-        cfg: Configuration object to save
-        file_name: Path to save the configuration
-        reload: Whether to reload the file after saving (default: True)
-
-    Returns:
-        The saved configuration as an AttrDict if reload=True, otherwise None
-    """
-    # Convert to YAML format
-    cfg_yaml = yaml.safe_dump(cfg.to_dict(), default_flow_style=None)
-
-    # Write to file
-    with open(file_name, "w") as modified_file:
-        modified_file.write(cfg_yaml)
-
-    # Reload if requested
-    if reload:
-        with open(file_name, "r") as file:
-            return AttrDict(yaml.safe_load(file))
-    return None
-
-
-def save_copy(file_name):
-    """
-    Save a copy of a configuration file with a timestamp in the filename.
-
-    Args:
-        file_name: Path to the original configuration file
-
-    Returns:
-        The saved configuration as an AttrDict
-    """
-    # Load the configuration
-    cfg = load(file_name)
-    cfg_yaml = yaml.safe_dump(cfg.to_dict(), default_flow_style=None)
-
-    # Create a new filename with timestamp
-    current_time = datetime.now().strftime("%Y%m%d_%H%M%S")
-    new_file_name = f"{file_name[0:-4]}_{current_time}.yml"
-
-    # Write to the new file
-    with open(new_file_name, "w") as modified_file:
-        modified_file.write(cfg_yaml)
-
-    # Reload and return
-    with open(new_file_name, "r") as file:
-        return AttrDict(yaml.safe_load(file))
-
-
-def recursive_get(d, keys):
-    """Get a value from a nested dictionary using a list of keys."""
-    return reduce(lambda c, k: c.get(k, {}), keys, d)
-
-
-def in_rng(val, rng_vals):
-    """
-    Ensure a value is within a specified range.
-
-    Args:
-        val: The value to check
-        rng_vals: A tuple/list of (min, max) values
-
-    Returns:
-        The value, clamped to the specified range
-    """
-    if val < rng_vals[0]:
-        print("Val is out of range, setting to min")
-        return rng_vals[0]
-    elif val > rng_vals[1]:
-        print("Val is out of range, setting to max")
-        return rng_vals[1]
-    else:
-        return val
-
-
-def format_value(value, sig=4, rng_vals=None):
-    """
-    Format a value for storage in the configuration.
-
-    Args:
-        value: The value to format
-        sig: Number of significant digits for floating point values
-        rng_vals: Optional range limits (min, max)
-
-    Returns:
-        The formatted value
-    """
-    # Skip formatting for NaN values
-    if np.isnan(value):
-        return value
-
-    # Round floating point values
-    if not isinstance(value, (int, str, bool)):
-        value = float(round(value, sig))
-
-    # Apply range limits if provided
-    if rng_vals is not None:
-        value = in_rng(value, rng_vals)
-
-    return value
-
-
-def update_config(
-    file_name, path, field, value, index=None, verbose=True, sig=4, rng_vals=None
-):
-    """
-    Update a value in a configuration file.
-
-    This is a general-purpose update function that can update any part of the configuration.
-
-    Args:
-        file_name: Path to the configuration file
-        path: Path to the parameter section (e.g., "device.qubit", "hw.soc.lo")
-        field: Field name to update
-        value: New value
-        index: Optional index for array values
-        verbose: Whether to print update information
-        sig: Number of significant digits for floating point values
-        rng_vals: Optional range limits (min, max)
-
-    Returns:
-        The updated configuration
-    """
-    # Load the configuration
-    cfg = load(file_name)
-
-    # Skip if value is NaN
-    if np.isnan(value):
-        return cfg
-
-    # Format the value
-    value = format_value(value, sig, rng_vals)
-<<<<<<< HEAD
-
-    # Split the path into components
-    path_parts = path.split(".")
-
-    # Navigate to the target section
-    section = cfg
-    for part in path_parts:
-        section = section[part]
-
-=======
-    
-    if path is not None:
-        # Split the path into components
-        path_parts = path.split('.')
-        
-        # Navigate to the target section
-        section = cfg
-        for part in path_parts:
-            section = section[part]
-    else: 
-        section = cfg 
->>>>>>> bc4a25ad
-    # Update the value
-    if isinstance(field, tuple):  # For nested fields
-        v = recursive_get(section, field)
-        old_value = v[index]
-        v[index] = value
-        nested_set(section, field, v)
-    elif index is not None:  # For array values
-        old_value = section[field][index]
-        section[field][index] = value
-    else:  # For scalar values
-        old_value = section[field]
-        section[field] = value
-
-    # Print update information if requested
-    if verbose:
-        if index is not None:
-            print(f"*Set cfg {path} {index} {field} to {value} from {old_value}*")
-        else:
-            print(f"*Set cfg {path} {field} to {value} from {old_value}*")
-
-    # Save the updated configuration
-    save(cfg, file_name)
-
-    return cfg
-
-
-def update_qubit(file_name, field, value, qubit_i, verbose=True, sig=4, rng_vals=None):
-    """Update a qubit parameter in the configuration."""
-    return update_config(
-        file_name, "device.qubit", field, value, qubit_i, verbose, sig, rng_vals
-    )
-
-
-def update_readout(
-    file_name, field, value, qubit_i, verbose=True, sig=4, rng_vals=None
-):
-    """Update a readout parameter in the configuration."""
-    return update_config(
-        file_name, "device.readout", field, value, qubit_i, verbose, sig, rng_vals
-    )
-
-
-def update_stark(file_name, field, value, qubit_i, verbose=True, sig=4, rng_vals=None):
-    """Update a Stark shift parameter in the configuration."""
-    return update_config(
-        file_name, "stark", field, value, qubit_i, verbose, sig, rng_vals
-    )
-
-
-def update_lo(file_name, field, value, qi, verbose=True, sig=4, rng_vals=None):
-    """Update a local oscillator parameter in the configuration."""
-    return update_config(
-        file_name, "hw.soc.lo", field, value, qi, verbose, sig, rng_vals
-    )
-
-
-def init_config(file_name, num_qubits, type="full", t1=50, aliases="Qick001"):
-    """
-    Initialize a configuration file for quantum experiments with qubits.
-
-    Args:
-        file_name: Path to save the configuration
-        num_qubits: Number of qubits to configure
-        type: Type of readout, default is "full"
-        t1: Default T1 relaxation time in μs
-        aliases: Identifier for the System-on-Chip (SoC)
-
-    Returns:
-        The created configuration
-    """
-
-    # Create a helper function to initialize arrays
-    def init_array(value, length=num_qubits):
-        """Create an array with the same value repeated."""
-        return [value] * length
-
-    # Initialize the configuration structure
-    device = {"qubit": {"pulses": {"pi_ge": {}, "pi_ef": {}}}, "readout": {}}
-
-    # Qubit coherence parameters
-    device["qubit"].update(
-        {
-            "T1": init_array(t1),
-            "T2r": init_array(t1),
-            "T2e": init_array(2 * t1),
-        }
-    )
-
-    # Qubit frequency parameters
-    device["qubit"].update(
-        {
-            "f_ge": init_array(4000),
-            "f_ef": init_array(3800),
-            "kappa": init_array(0),
-            "spec_gain": init_array(1),
-        }
-    )
-
-    # Qubit pulse parameters
-    for pulse_type in ["pi_ge", "pi_ef"]:
-        device["qubit"]["pulses"][pulse_type].update(
-            {
-                "gain": init_array(0.15),
-                "sigma": init_array(0.1),
-                "sigma_inc": init_array(5),
-                "type": init_array("gauss"),
-            }
-        )
-
-    # Other qubit parameters
-    device["qubit"].update(
-        {
-            "pop": init_array(0),
-            "temp": init_array(0),
-            "tuned_up": init_array(False),
-            "rescale": init_array(False),
-            "low_gain": 0.003,
-            "max_gain": 1,
-        }
-    )
-
-    # Readout frequency and gain
-    device["readout"].update(
-        {
-            "frequency": init_array(7000),
-            "gain": init_array(0.05),
-        }
-    )
-
-    # Readout resonator parameters
-    device["readout"].update(
-        {
-            "lamb": init_array(0),
-            "chi": init_array(0),
-            "kappa": init_array(0.5),
-            "qe": init_array(0),
-            "qi": init_array(0),
-        }
-    )
-
-    # Readout settings
-    device["readout"].update(
-        {
-            "phase": init_array(0),
-            "readout_length": init_array(5),
-            "threshold": init_array(10),
-            "fidelity": init_array(0),
-            "tm": init_array(0),
-            "sigma": init_array(0),
-        }
-    )
-
-    # Readout timing
-    device["readout"].update(
-        {
-            "trig_offset": init_array(0.5),
-            "final_delay": init_array(t1 * 6),
-            "active_reset": init_array(False),
-            "reset_e": init_array(0),
-            "reset_g": init_array(0),
-        }
-    )
-
-    # Readout averaging
-    device["readout"].update(
-        {
-            "reps": init_array(1),
-            "soft_avgs": init_array(1),
-            "max_gain": 1,
-            "reps_base": 150,
-            "soft_avgs_base": 1,
-        }
-    )
-
-    # Hardware configuration
-    soc = {
-        "adcs": {
-            "readout": {
-                "ch": init_array(0),
-                "type": init_array("dyn"),
-            }
-        },
-        "dacs": {
-            "qubit": {
-                "ch": init_array(1),
-                "nyquist": init_array(1),
-                "type": init_array("full"),
-            },
-            "readout": {
-                "ch": init_array(0),
-                "nyquist": init_array(2),
-                "type": init_array(type),
-            },
-        },
-    }
-
-    # Assemble the complete configuration
-    auto_cfg = {"device": device, "hw": {"soc": soc}, "aliases": {"soc": aliases}}
-
-    # Convert to YAML and save
-    cfg_yaml = yaml.safe_dump(auto_cfg, default_flow_style=None)
-    with open(file_name, "w") as modified_file:
-        modified_file.write(cfg_yaml)
-
-    return cfg_yaml
-
-
-def init_config_res(file_name, num_qubits, type="full", aliases="Qick001"):
-    """
-    Initialize a configuration file for resonator experiments.
-
-    Args:
-        file_name: Path to save the configuration
-        num_qubits: Number of qubits to configure
-        type: Type of readout, default is "full"
-        aliases: Identifier for the System-on-Chip (SoC)
-
-    Returns:
-        The created configuration
-    """
-
-    # Create a helper function to initialize arrays
-    def init_array(value, length=num_qubits):
-        """Create an array with the same value repeated."""
-        return [value] * length
-
-    # Initialize the configuration structure
-    device = {"readout": {}}
-
-    # Readout frequency and gain
-    device["readout"].update(
-        {
-            "frequency": init_array(7000),
-            "gain": init_array(0.05),
-        }
-    )
-
-    # Readout resonator parameters
-    device["readout"].update(
-        {
-            "kappa": init_array(0.5),
-            "kappa_hi": init_array(0.5),
-            "qe": init_array(0),
-            "qi": init_array(0),
-            "qi_hi": init_array(0),
-            "qi_lo": init_array(0),
-        }
-    )
-
-    # Readout settings
-    device["readout"].update(
-        {
-            "phase": init_array(0),
-            "readout_length": init_array(100),
-            "trig_offset": init_array(0.5),
-            "final_delay": init_array(50),
-        }
-    )
-
-    # Readout averaging
-    device["readout"].update(
-        {
-            "reps": init_array(1),
-            "soft_avgs": init_array(1),
-            "max_gain": 1,
-            "reps_base": 30,
-            "soft_avgs_base": 1,
-            "phase_inc": [1140],
-        }
-    )
-
-    # Hardware configuration
-    soc = {
-        "adcs": {"readout": {"ch": init_array(0)}},
-        "dacs": {
-            "readout": {
-                "ch": init_array(0),
-                "nyquist": init_array(2),
-                "type": init_array(type),
-            },
-        },
-    }
-
-    # Assemble the complete configuration
-    auto_cfg = {"device": device, "hw": {"soc": soc}, "aliases": {"soc": aliases}}
-
-    # Convert to YAML and save
-    cfg_yaml = yaml.safe_dump(auto_cfg, default_flow_style=None)
-    with open(file_name, "w") as modified_file:
-        modified_file.write(cfg_yaml)
-
-    return cfg_yaml
-
-
-def save_single_qubit_config(file_name, qubit_index, new_file_name):
-    """
-    Save a configuration file that contains only the ith element from each field
-    in the configuration that has length greater than 1.
-
-    Args:
-        file_name: Path to the original configuration file
-        qubit_index: Index of the qubit to extract
-        new_file_name: Path to save the new configuration file
-
-    Returns:
-        The saved configuration as an AttrDict
-    """
-    # Load the original configuration
-    cfg = load(file_name)
-
-    def extract_single_element(data):
-        """
-        Recursively extract the ith element from fields with length > 1.
-        """
-        if isinstance(data, list):
-            return data[qubit_index] if len(data) > 1 else data
-        elif isinstance(data, dict):
-            return {key: extract_single_element(value) for key, value in data.items()}
-        else:
-            return data
-
-    # Extract the single qubit configuration
-    single_qubit_cfg = extract_single_element(cfg.to_dict())
-
-    # Save the new configuration
-    cfg_yaml = yaml.safe_dump(single_qubit_cfg, default_flow_style=None)
-    with open(new_file_name, "w") as modified_file:
-        modified_file.write(cfg_yaml)
-<<<<<<< HEAD
-
-    return AttrDict(single_qubit_cfg)
-
-=======
-    
-    return AttrDict(single_qubit_cfg)
-
-def init_model_config(file_name, num_qubits):
-    """
-    Initialize a model configuration file for quantum experiments with qubits.
-    
-    Args:
-        file_name: Path to save the configuration
-        num_qubits: Number of qubits to configure
-    
-    Returns:
-        The created configuration
-    """
-    # Create a helper function to initialize arrays
-    def init_array(value, length=num_qubits):
-        """Create an array with the same value repeated."""
-        return [value] * length
-    
-    # Initialize the configuration structure
-    auto_cfg = {
-            "nqubits": num_qubits,
-            "Ec": init_array(None),
-            "Ej": init_array(None),
-            "Delta": init_array(None),
-            "Sum": init_array(None),
-            "alpha": init_array(None),
-            "T1_purcell": init_array(None),
-            "T1_mean": init_array(None),
-            "T1_max": init_array(None),
-            "T2E_mean": init_array(None),
-            "T2E_max": init_array(None),
-            "T2R_mean": init_array(None),
-            "T2R_max": init_array(None),
-            "T1mean_nopurcell": init_array(None),
-            "T1max_nopurcell": init_array(None),
-            "g_lamb": init_array(None),
-            "g_chi": init_array(None),
-            "kappa_low": init_array(None),
-            "Q1_mean": init_array(None),
-            "Q1_max": init_array(None),
-            "ratio": init_array(None),
-            "ng": init_array(None),
-            "Q1": init_array(None),
-            "T1_nopurcell": init_array(None),
-            "Tphi": init_array(None),
-    }
-    
-
-    
-    # Convert to YAML and save
-    cfg_yaml = yaml.safe_dump(auto_cfg, default_flow_style=None)
-    new_file_name = f"{file_name[0:-4]}_model.yml"
-    with open(new_file_name, "w") as modified_file:
-        modified_file.write(cfg_yaml)
-    
-    return cfg_yaml
-
->>>>>>> bc4a25ad
+"""
+Configuration module for quantum experiments.
+
+This module provides functions for loading, saving, and updating configuration files
+for quantum experiments. It also includes functions for initializing default configurations
+for different types of experiments.
+"""
+
+import yaml
+from exp_handling.datamanagement import AttrDict
+from functools import reduce
+import numpy as np
+from datetime import datetime
+
+
+def nested_set(dic, keys, value):
+    """Set a nested dictionary value using a list of keys."""
+    for key in keys[:-1]:
+        dic = dic.setdefault(key, {})
+    dic[keys[-1]] = value
+
+
+def load(file_name):
+    """Load a YAML configuration file and return it as an AttrDict."""
+    with open(file_name, "r") as file:
+        auto_cfg = AttrDict(yaml.safe_load(file))
+    return auto_cfg
+
+
+def save(cfg, file_name, reload=True):
+    """
+    Save a configuration to a YAML file.
+
+    Args:
+        cfg: Configuration object to save
+        file_name: Path to save the configuration
+        reload: Whether to reload the file after saving (default: True)
+
+    Returns:
+        The saved configuration as an AttrDict if reload=True, otherwise None
+    """
+    # Convert to YAML format
+    cfg_yaml = yaml.safe_dump(cfg.to_dict(), default_flow_style=None)
+
+    # Write to file
+    with open(file_name, "w") as modified_file:
+        modified_file.write(cfg_yaml)
+
+    # Reload if requested
+    if reload:
+        with open(file_name, "r") as file:
+            return AttrDict(yaml.safe_load(file))
+    return None
+
+
+def save_copy(file_name):
+    """
+    Save a copy of a configuration file with a timestamp in the filename.
+
+    Args:
+        file_name: Path to the original configuration file
+
+    Returns:
+        The saved configuration as an AttrDict
+    """
+    # Load the configuration
+    cfg = load(file_name)
+    cfg_yaml = yaml.safe_dump(cfg.to_dict(), default_flow_style=None)
+
+    # Create a new filename with timestamp
+    current_time = datetime.now().strftime("%Y%m%d_%H%M%S")
+    new_file_name = f"{file_name[0:-4]}_{current_time}.yml"
+
+    # Write to the new file
+    with open(new_file_name, "w") as modified_file:
+        modified_file.write(cfg_yaml)
+
+    # Reload and return
+    with open(new_file_name, "r") as file:
+        return AttrDict(yaml.safe_load(file))
+
+
+def recursive_get(d, keys):
+    """Get a value from a nested dictionary using a list of keys."""
+    return reduce(lambda c, k: c.get(k, {}), keys, d)
+
+
+def in_rng(val, rng_vals):
+    """
+    Ensure a value is within a specified range.
+
+    Args:
+        val: The value to check
+        rng_vals: A tuple/list of (min, max) values
+
+    Returns:
+        The value, clamped to the specified range
+    """
+    if val < rng_vals[0]:
+        print("Val is out of range, setting to min")
+        return rng_vals[0]
+    elif val > rng_vals[1]:
+        print("Val is out of range, setting to max")
+        return rng_vals[1]
+    else:
+        return val
+
+
+def format_value(value, sig=4, rng_vals=None):
+    """
+    Format a value for storage in the configuration.
+
+    Args:
+        value: The value to format
+        sig: Number of significant digits for floating point values
+        rng_vals: Optional range limits (min, max)
+
+    Returns:
+        The formatted value
+    """
+    # Skip formatting for NaN values
+    if np.isnan(value):
+        return value
+
+    # Round floating point values
+    if not isinstance(value, (int, str, bool)):
+        value = float(round(value, sig))
+
+    # Apply range limits if provided
+    if rng_vals is not None:
+        value = in_rng(value, rng_vals)
+
+    return value
+
+
+def update_config(
+    file_name, path, field, value, index=None, verbose=True, sig=4, rng_vals=None
+):
+    """
+    Update a value in a configuration file.
+
+    This is a general-purpose update function that can update any part of the configuration.
+
+    Args:
+        file_name: Path to the configuration file
+        path: Path to the parameter section (e.g., "device.qubit", "hw.soc.lo")
+        field: Field name to update
+        value: New value
+        index: Optional index for array values
+        verbose: Whether to print update information
+        sig: Number of significant digits for floating point values
+        rng_vals: Optional range limits (min, max)
+
+    Returns:
+        The updated configuration
+    """
+    # Load the configuration
+    cfg = load(file_name)
+
+    # Skip if value is NaN
+    if np.isnan(value):
+        return cfg
+
+    # Format the value
+    value = format_value(value, sig, rng_vals)
+
+    if path is not None:
+        # Split the path into components
+        path_parts = path.split(".")
+
+        # Navigate to the target section
+        section = cfg
+        for part in path_parts:
+            section = section[part]
+    else:
+        section = cfg
+    # Update the value
+    if isinstance(field, tuple):  # For nested fields
+        v = recursive_get(section, field)
+        old_value = v[index]
+        v[index] = value
+        nested_set(section, field, v)
+    elif index is not None:  # For array values
+        old_value = section[field][index]
+        section[field][index] = value
+    else:  # For scalar values
+        old_value = section[field]
+        section[field] = value
+
+    # Print update information if requested
+    if verbose:
+        if index is not None:
+            print(f"*Set cfg {path} {index} {field} to {value} from {old_value}*")
+        else:
+            print(f"*Set cfg {path} {field} to {value} from {old_value}*")
+
+    # Save the updated configuration
+    save(cfg, file_name)
+
+    return cfg
+
+
+def update_qubit(file_name, field, value, qubit_i, verbose=True, sig=4, rng_vals=None):
+    """Update a qubit parameter in the configuration."""
+    return update_config(
+        file_name, "device.qubit", field, value, qubit_i, verbose, sig, rng_vals
+    )
+
+
+def update_readout(
+    file_name, field, value, qubit_i, verbose=True, sig=4, rng_vals=None
+):
+    """Update a readout parameter in the configuration."""
+    return update_config(
+        file_name, "device.readout", field, value, qubit_i, verbose, sig, rng_vals
+    )
+
+
+def update_stark(file_name, field, value, qubit_i, verbose=True, sig=4, rng_vals=None):
+    """Update a Stark shift parameter in the configuration."""
+    return update_config(
+        file_name, "stark", field, value, qubit_i, verbose, sig, rng_vals
+    )
+
+
+def update_lo(file_name, field, value, qi, verbose=True, sig=4, rng_vals=None):
+    """Update a local oscillator parameter in the configuration."""
+    return update_config(
+        file_name, "hw.soc.lo", field, value, qi, verbose, sig, rng_vals
+    )
+
+
+def init_config(file_name, num_qubits, type="full", t1=50, aliases="Qick001"):
+    """
+    Initialize a configuration file for quantum experiments with qubits.
+
+    Args:
+        file_name: Path to save the configuration
+        num_qubits: Number of qubits to configure
+        type: Type of readout, default is "full"
+        t1: Default T1 relaxation time in μs
+        aliases: Identifier for the System-on-Chip (SoC)
+
+    Returns:
+        The created configuration
+    """
+
+    # Create a helper function to initialize arrays
+    def init_array(value, length=num_qubits):
+        """Create an array with the same value repeated."""
+        return [value] * length
+
+    # Initialize the configuration structure
+    device = {"qubit": {"pulses": {"pi_ge": {}, "pi_ef": {}}}, "readout": {}}
+
+    # Qubit coherence parameters
+    device["qubit"].update(
+        {
+            "T1": init_array(t1),
+            "T2r": init_array(t1),
+            "T2e": init_array(2 * t1),
+        }
+    )
+
+    # Qubit frequency parameters
+    device["qubit"].update(
+        {
+            "f_ge": init_array(4000),
+            "f_ef": init_array(3800),
+            "kappa": init_array(0),
+            "spec_gain": init_array(1),
+        }
+    )
+
+    # Qubit pulse parameters
+    for pulse_type in ["pi_ge", "pi_ef"]:
+        device["qubit"]["pulses"][pulse_type].update(
+            {
+                "gain": init_array(0.15),
+                "sigma": init_array(0.1),
+                "sigma_inc": init_array(5),
+                "type": init_array("gauss"),
+            }
+        )
+
+    # Other qubit parameters
+    device["qubit"].update(
+        {
+            "pop": init_array(0),
+            "temp": init_array(0),
+            "tuned_up": init_array(False),
+            "rescale": init_array(False),
+            "low_gain": 0.003,
+            "max_gain": 1,
+        }
+    )
+
+    # Readout frequency and gain
+    device["readout"].update(
+        {
+            "frequency": init_array(7000),
+            "gain": init_array(0.05),
+        }
+    )
+
+    # Readout resonator parameters
+    device["readout"].update(
+        {
+            "lamb": init_array(0),
+            "chi": init_array(0),
+            "kappa": init_array(0.5),
+            "qe": init_array(0),
+            "qi": init_array(0),
+        }
+    )
+
+    # Readout settings
+    device["readout"].update(
+        {
+            "phase": init_array(0),
+            "readout_length": init_array(5),
+            "threshold": init_array(10),
+            "fidelity": init_array(0),
+            "tm": init_array(0),
+            "sigma": init_array(0),
+        }
+    )
+
+    # Readout timing
+    device["readout"].update(
+        {
+            "trig_offset": init_array(0.5),
+            "final_delay": init_array(t1 * 6),
+            "active_reset": init_array(False),
+            "reset_e": init_array(0),
+            "reset_g": init_array(0),
+        }
+    )
+
+    # Readout averaging
+    device["readout"].update(
+        {
+            "reps": init_array(1),
+            "soft_avgs": init_array(1),
+            "max_gain": 1,
+            "reps_base": 150,
+            "soft_avgs_base": 1,
+        }
+    )
+
+    # Hardware configuration
+    soc = {
+        "adcs": {
+            "readout": {
+                "ch": init_array(0),
+                "type": init_array("dyn"),
+            }
+        },
+        "dacs": {
+            "qubit": {
+                "ch": init_array(1),
+                "nyquist": init_array(1),
+                "type": init_array("full"),
+            },
+            "readout": {
+                "ch": init_array(0),
+                "nyquist": init_array(2),
+                "type": init_array(type),
+            },
+        },
+    }
+
+    # Assemble the complete configuration
+    auto_cfg = {"device": device, "hw": {"soc": soc}, "aliases": {"soc": aliases}}
+
+    # Convert to YAML and save
+    cfg_yaml = yaml.safe_dump(auto_cfg, default_flow_style=None)
+    with open(file_name, "w") as modified_file:
+        modified_file.write(cfg_yaml)
+
+    return cfg_yaml
+
+
+def init_config_res(file_name, num_qubits, type="full", aliases="Qick001"):
+    """
+    Initialize a configuration file for resonator experiments.
+
+    Args:
+        file_name: Path to save the configuration
+        num_qubits: Number of qubits to configure
+        type: Type of readout, default is "full"
+        aliases: Identifier for the System-on-Chip (SoC)
+
+    Returns:
+        The created configuration
+    """
+
+    # Create a helper function to initialize arrays
+    def init_array(value, length=num_qubits):
+        """Create an array with the same value repeated."""
+        return [value] * length
+
+    # Initialize the configuration structure
+    device = {"readout": {}}
+
+    # Readout frequency and gain
+    device["readout"].update(
+        {
+            "frequency": init_array(7000),
+            "gain": init_array(0.05),
+        }
+    )
+
+    # Readout resonator parameters
+    device["readout"].update(
+        {
+            "kappa": init_array(0.5),
+            "kappa_hi": init_array(0.5),
+            "qe": init_array(0),
+            "qi": init_array(0),
+            "qi_hi": init_array(0),
+            "qi_lo": init_array(0),
+        }
+    )
+
+    # Readout settings
+    device["readout"].update(
+        {
+            "phase": init_array(0),
+            "readout_length": init_array(100),
+            "trig_offset": init_array(0.5),
+            "final_delay": init_array(50),
+        }
+    )
+
+    # Readout averaging
+    device["readout"].update(
+        {
+            "reps": init_array(1),
+            "soft_avgs": init_array(1),
+            "max_gain": 1,
+            "reps_base": 30,
+            "soft_avgs_base": 1,
+            "phase_inc": [1140],
+        }
+    )
+
+    # Hardware configuration
+    soc = {
+        "adcs": {"readout": {"ch": init_array(0)}},
+        "dacs": {
+            "readout": {
+                "ch": init_array(0),
+                "nyquist": init_array(2),
+                "type": init_array(type),
+            },
+        },
+    }
+
+    # Assemble the complete configuration
+    auto_cfg = {"device": device, "hw": {"soc": soc}, "aliases": {"soc": aliases}}
+
+    # Convert to YAML and save
+    cfg_yaml = yaml.safe_dump(auto_cfg, default_flow_style=None)
+    with open(file_name, "w") as modified_file:
+        modified_file.write(cfg_yaml)
+
+    return cfg_yaml
+
+
+def save_single_qubit_config(file_name, qubit_index, new_file_name):
+    """
+    Save a configuration file that contains only the ith element from each field
+    in the configuration that has length greater than 1.
+
+    Args:
+        file_name: Path to the original configuration file
+        qubit_index: Index of the qubit to extract
+        new_file_name: Path to save the new configuration file
+
+    Returns:
+        The saved configuration as an AttrDict
+    """
+    # Load the original configuration
+    cfg = load(file_name)
+
+    def extract_single_element(data):
+        """
+        Recursively extract the ith element from fields with length > 1.
+        """
+        if isinstance(data, list):
+            return data[qubit_index] if len(data) > 1 else data
+        elif isinstance(data, dict):
+            return {key: extract_single_element(value) for key, value in data.items()}
+        else:
+            return data
+
+    # Extract the single qubit configuration
+    single_qubit_cfg = extract_single_element(cfg.to_dict())
+
+    # Save the new configuration
+    cfg_yaml = yaml.safe_dump(single_qubit_cfg, default_flow_style=None)
+    with open(new_file_name, "w") as modified_file:
+        modified_file.write(cfg_yaml)
+
+    return AttrDict(single_qubit_cfg)
+
+
+def init_model_config(file_name, num_qubits):
+    """
+    Initialize a model configuration file for quantum experiments with qubits.
+
+    Args:
+        file_name: Path to save the configuration
+        num_qubits: Number of qubits to configure
+
+    Returns:
+        The created configuration
+    """
+
+    # Create a helper function to initialize arrays
+    def init_array(value, length=num_qubits):
+        """Create an array with the same value repeated."""
+        return [value] * length
+
+    # Initialize the configuration structure
+    auto_cfg = {
+        "nqubits": num_qubits,
+        "Ec": init_array(None),
+        "Ej": init_array(None),
+        "Delta": init_array(None),
+        "Sum": init_array(None),
+        "alpha": init_array(None),
+        "T1_purcell": init_array(None),
+        "T1_mean": init_array(None),
+        "T1_max": init_array(None),
+        "T2E_mean": init_array(None),
+        "T2E_max": init_array(None),
+        "T2R_mean": init_array(None),
+        "T2R_max": init_array(None),
+        "T1mean_nopurcell": init_array(None),
+        "T1max_nopurcell": init_array(None),
+        "g_lamb": init_array(None),
+        "g_chi": init_array(None),
+        "kappa_low": init_array(None),
+        "Q1_mean": init_array(None),
+        "Q1_max": init_array(None),
+        "ratio": init_array(None),
+        "ng": init_array(None),
+        "Q1": init_array(None),
+        "T1_nopurcell": init_array(None),
+        "Tphi": init_array(None),
+    }
+
+    # Convert to YAML and save
+    cfg_yaml = yaml.safe_dump(auto_cfg, default_flow_style=None)
+    new_file_name = f"{file_name[0:-4]}_model.yml"
+    with open(new_file_name, "w") as modified_file:
+        modified_file.write(cfg_yaml)
+
+    return cfg_yaml