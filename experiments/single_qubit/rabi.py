"""
Rabi Oscillation Experiment

This module implements Rabi oscillation experiments for qubit characterization.
Rabi oscillations are observed by varying either the amplitude or length of a driving pulse
and measuring the resulting qubit state. This allows determination of the π-pulse parameters
(amplitude and duration) needed for qubit control.

The module includes:
- RabiProgram: Defines the pulse sequence for the Rabi experiment
- RabiExperiment: Main experiment class for amplitude or length Rabi oscillations
- ReadoutCheck: Class for checking readout parameters
- RabiChevronExperiment: 2D version that sweeps both frequency and amplitude/length
- Rabi2D: 2D version that sweeps both length and gain
"""

import copy
import matplotlib.pyplot as plt
import numpy as np
from scipy.optimize import curve_fit
from qick import *
from qick.asm_v2 import QickSweep1D

import fitting as fitter
from gen.qick_experiment import (
    QickExperiment,
    QickExperiment2DSimple,
    QickExperimentLoop,
)
from gen.qick_program import QickProgram
from exp_handling.datamanagement import AttrDict

# ====================================================== #


class RabiProgram(QickProgram):
    """
    Defines the pulse sequence for a Rabi oscillation experiment.

    The sequence consists of:
    1. Optional π pulse on |g>-|e> transition (if checking EF transition)
    2. Variable amplitude/length pulse on the qubit
    3. Optional second π pulse on |g>-|e> transition
    4. Optional wait time
    5. Measurement
    """

    def __init__(self, soccfg, final_delay, cfg):
        """
        Initialize the Rabi program.

        Args:
            soccfg: SOC configuration
            final_delay: Delay time after measurement
            cfg: Configuration dictionary
        """
        super().__init__(soccfg, final_delay=final_delay, cfg=cfg)

    def _initialize(self, cfg):
        """
        Initialize the program with the necessary pulses and loops.

        Args:
            cfg: Configuration dictionary containing experiment parameters
        """
        cfg = AttrDict(self.cfg)
        q = cfg.expt.qubit[0]

        # Initialize with standard readout
        super()._initialize(cfg, readout="standard")

        # Add sweep loop for the experiment
        self.add_loop("sweep_loop", cfg.expt.expts)

        # Define the qubit pulse with parameters from config
        pulse = {
            "sigma": cfg.expt.sigma,
            "length": cfg.expt.length,
            "freq": cfg.expt.freq,
            "gain": cfg.expt.gain,
            "phase": 0,
            "type": cfg.expt.type,
        }
        super().make_pulse(pulse, "qubit_pulse")

        # If checking EF transition and using ge pulse, create a pi pulse
        if (cfg.expt.checkEF and cfg.expt.pulse_ge) or cfg.expt.active_reset:
            super().make_pi_pulse(q, cfg.device.qubit.f_ge, "pi_ge")

    def _body(self, cfg):
        """
        Define the main body of the experiment sequence.

        Args:
            cfg: Configuration dictionary containing experiment parameters
        """
        cfg = AttrDict(self.cfg)

        # Configure readout
        if self.adc_type == "dyn":
            self.send_readoutconfig(ch=self.adc_ch, name="readout", t=0)

        # If checking EF transition with ge pulse, apply first pi pulse
        if cfg.expt.checkEF and cfg.expt.pulse_ge:
            self.pulse(ch=self.qubit_ch, name="pi_ge", t=0)
            self.delay_auto(t=0.01, tag="wait ef")

        # Apply the main qubit pulse (variable amplitude or length)
        for i in range(cfg.expt.n_pulses):
            self.pulse(ch=self.qubit_ch, name="qubit_pulse", t=0)
            self.delay_auto(t=0.01)

        # If checking EF transition with ge pulse, apply second pi pulse
        if cfg.expt.checkEF and cfg.expt.pulse_ge:
            self.pulse(ch=self.qubit_ch, name="pi_ge", t=0)
            self.delay_auto(t=0.01, tag="wait ef 2")

        # Add optional end wait time
        if "end_wait" in cfg.expt:
            self.delay_auto(t=cfg.expt.end_wait, tag="end_wait")

        # Perform measurement
        super().measure(cfg)


class RabiExperiment(QickExperiment):
    """
    Main experiment class for Rabi oscillations.

    This class implements Rabi oscillation experiments by sweeping either the amplitude
    or length of a driving pulse and measuring the resulting qubit state. The oscillation
    pattern allows determination of the π-pulse parameters needed for qubit control.

    Parameters:
    - 'expts': Number of experiments to run (default: 60)
    - 'reps': Number of repetitions for each experiment (default: self.reps)
    - 'soft_avgs': Number of soft_avgs for each experiment (default: self.soft_avgs)
    - 'gain': Max gain value for the pulse (default: gain)
    - 'sigma': Standard deviation of the Gaussian pulse (default: sigma)
    - 'checkEF': Boolean flag to check EF interaction (default: False)
    - 'pulse_ge': Boolean flag to indicate if pulse is for ground to excited state transition (default: True)
    - 'start': Starting point for the experiment (default: 0)
    - 'step': Step size for the gain (calculated as int(params['gain']/params['expts']))
    - 'qubit': List of qubits involved in the experiment (default: [qi])
    - 'pulse_type': Type of pulse used in the experiment (default: 'gauss')
    - 'num_pulses': Number of pulses used in the experiment (default: 1)
    - 'qubit_chan': Channel for the qubit readout (default: self.cfg.hw.soc.adcs.readout.ch[qi])
    - 'sweep': Type of sweep to perform ('amp' or 'length') (default: 'amp')
    - 'freq': Frequency of the qubit pulse (default: self.cfg.device.qubit.f_ge[qi])

    Additional keys may be added based on the specific requirements of the experiment.
    """

    def __init__(
        self,
        cfg_dict,
        qi=0,
        go=True,
        params={},
        prefix=None,
        progress=True,
        display=True,
        style="",
        disp_kwargs=None,
        min_r2=None,
        max_err=None,
        print=False,
    ):

        if "checkEF" in params and params["checkEF"]:
            if "pulse_ge" in params and not params["pulse_ge"]:
                ef = "ef_no_ge_"
            else:
                ef = "ef_"
        else:
            ef = ""
        name = "length" if "sweep" in params and params["sweep"] == "length" else "amp"

        prefix = f"{name}_rabi_{ef}qubit{qi}"

        super().__init__(cfg_dict=cfg_dict, prefix=prefix, progress=progress, qi=qi)
        params_def = {
            "expts": 60,
            "reps": self.reps,
            "soft_avgs": self.soft_avgs,
            "checkEF": False,
            "pulse_ge": True,
            "num_osc": 2.5,
            "n_pulses": 1,
            "sweep": "amp",
            "active_reset": self.cfg.device.readout.active_reset[qi],
            "qubit": [qi],
            "qubit_chan": self.cfg.hw.soc.adcs.readout.ch[qi],
            "loop": False,
            "temp": 40,
        }

        min_gain = 2**-15  # Minimum DAC gain value for linear operation

        # Apply style modifications for different experiment modes
        if style == "fine":
            params_def["soft_avgs"] = params_def["soft_avgs"] * 2
        elif style == "fast":
            params_def["expts"] = 25

        params = {**params_def, **params}

        # Configure pulse parameters based on transition type (GE or EF)
        if params["checkEF"]:
            qubit_pulse_config = self.cfg.device.qubit.pulses.pi_ef
            params_def["freq"] = self.cfg.device.qubit.f_ef[qi]
        else:
            qubit_pulse_config = self.cfg.device.qubit.pulses.pi_ge
            params_def["freq"] = self.cfg.device.qubit.f_ge[qi]
        # Copy pulse parameters from device config, usually contains sigma, gain, sigma_inc, type
        for key in qubit_pulse_config:
            params_def[key] = qubit_pulse_config[key][qi]

        # Override pulse type if specified
        if "pulse_type" in params:
            params_def["type"] = params["pulse_type"]
        params = {**params_def, **params}

        # Configure sweep range based on sweep type
        if params["sweep"] == "amp":
            # Amplitude sweep: set max gain to cover desired number of oscillations
            params_def["max_gain"] = params["gain"] * params["num_osc"] * 2
            params_def["start"] = 0.003  # Minimum gain value that maintains linearity
            params_def["max_gain"] = np.min(
                [params_def["max_gain"], self.cfg.device.qubit.max_gain]
            )  # Do not exceed max_gain of RFSoC
        elif params["sweep"] == "length":
            # Length sweep: set max length to cover desired number of oscillations
            params_def["max_length"] = 2 * params["num_osc"] * params["sigma"]
            params_def["start"] = 3 * cfg_dict["soc"].cycles2us(
                1
            )  # Minimum allowed length

        # Special configuration for temperature-dependent measurements
        if style == "temp":
            params["reps"] = 40 * params["reps"]
<<<<<<< HEAD
            params["soft_avgs"] = (
                20 * params["soft_avgs"] * 1.5 ** (params["temp"] / 40)
            )
=======
            params["soft_avgs"] = int(np.ceil(20 * params["soft_avgs"] * 1.5**(params["temp"]/40)))
>>>>>>> bc4a25ad
            params["pulse_ge"] = False

        self.cfg.expt = {**params_def, **params}

        # Ensure minimum gain spacing for amplitude sweeps to avoid DAC resolution issues
        if params["sweep"] == "amp":
            gain_spacing = self.cfg.expt["max_gain"] / self.cfg.expt["expts"]
            if gain_spacing < min_gain:
                self.cfg.expt["max_gain"] = min_gain * self.cfg.expt["expts"]
        super().check_params(params_def)
        if go:
            super().qubit_run(
                qi=qi,
                display=display,
                progress=progress,
                min_r2=min_r2,
                max_err=max_err,
                print=print,
                disp_kwargs=disp_kwargs,
            )

    def acquire(self, progress=False, debug=False):
        """
        Acquire data for the Rabi experiment.

        Args:
            progress: Whether to show progress bar
            debug: Whether to print debug information

        Returns:
            Acquired data
        """
        self.qubit = self.cfg.expt.qubit

        # Configure the sweep based on whether we're sweeping amplitude or length
        # Note: 2d scans will break if you use gain/length to store the max_vals of gain/length when making qicksweep
        # Pulse definition takes length and sigma as parameters; which works for gauss and const pulses.
        if self.cfg.expt.sweep == "amp":
            # Amplitude sweep configuration
            param_pulse = "gain"  # Parameter used to get xvals from QICK
            self.cfg.expt["gain"] = QickSweep1D(
                "sweep_loop", self.cfg.expt.start, self.cfg.expt["max_gain"]
            )
<<<<<<< HEAD
            if self.cfg.expt.type == "gauss":
                self.cfg.expt["length"] = self.cfg.expt.sigma * self.cfg.expt.sigma_inc
            elif self.cfg.expt.type == "const":
                self.cfg.expt["length"] = self.cfg.expt.sigma
=======
            if self.cfg.expt.type == 'gauss':       
                self.cfg.expt['length'] = self.cfg.expt.sigma * self.cfg.expt.sigma_inc
            elif self.cfg.expt.type == 'const':
                self.cfg.expt['length'] = self.cfg.expt.sigma
            elif self.cfg.expt.type == 'flat_top':
                self.cfg.expt['length'] = self.cfg.expt.sigma
>>>>>>> bc4a25ad
        elif self.cfg.expt.sweep == "length":
            # Length sweep configuration
            param_pulse = "total_length"  # Parameter used to get xvals from QICK
            if (
                self.cfg.expt.type == "gauss"
            ):  # This does not work with QICK sweeps right now
                # For Gaussian pulses, sweep sigma
                par = "sigma"
                # self.cfg.expt['length'] = QickSweep1D(
                #     "sweep_loop", self.cfg.expt.start, 4*self.cfg.expt['max_length'])
            else:
                # For other pulse types, sweep length directly
<<<<<<< HEAD
                par = "length"
=======
                par = 'length'
            
>>>>>>> bc4a25ad
            self.cfg.expt[par] = QickSweep1D(
                "sweep_loop", self.cfg.expt.start, self.cfg.expt.max_length
            )

        # Set the parameter to sweep
        self.param = {
            "label": "qubit_pulse",
            "param": param_pulse,
            "param_type": "pulse",
        }

        # Acquire data using the RabiProgram
        if not self.cfg.expt.loop:
            super().acquire(RabiProgram, progress=progress)
        else:
            # Loop acquisition with custom frequency points
            cfg_dict = {
                "soc": self.soccfg,
                "cfg_file": self.config_file,
                "im": self.im,
                "expt_path": "dummy",
            }
            exp = QickExperimentLoop(
                cfg_dict=cfg_dict,
                prefix="dummy",
                progress=progress,
                qi=self.cfg.expt.qubit[0],
            )
            exp.cfg.expt = copy.deepcopy(self.cfg.expt)
            exp.param = self.param

            len_pts = np.linspace(
                self.cfg.expt.start, self.cfg.expt.max_length, self.cfg.expt.expts
            )
            exp.cfg.expt["sigma"] = len_pts
            # Set up experiment with single point per loop
            exp.cfg.expt.expts = 1
            x_sweep = [
                {"pts": len_pts, "var": "sigma"},
                {
                    "pts": len_pts
                    * self.cfg.device.qubit.pulses.pi_ge.sigma_inc[
                        self.cfg.expt.qubit[0]
                    ],
                    "var": "length",
                },
            ]

            # Acquire data
            data = exp.acquire(RabiProgram, x_sweep, progress=progress)
            self.data = data

        return self.data

    def analyze(self, data=None, fit=True, **kwargs):
        """
        Analyze the acquired data to extract Rabi oscillation parameters.

        Args:
            data: Data to analyze (if None, use self.data)
            fit: Whether to fit the data to a sinusoidal function
            **kwargs: Additional arguments for the fit

        Returns:
            Analyzed data with fit parameters and π-pulse length
        """
        if data is None:
            data = self.data

        if fit:
            # Fit the data to a sinusoidal function
            # fitparams=[amp, freq (non-angular), phase (deg), decay time, amp offset]
            self.fitterfunc = fitter.fitsin
            self.fitfunc = fitter.sinfunc
            data = super().analyze(
                fitfunc=self.fitfunc, fitterfunc=self.fitterfunc, fit=fit, **kwargs
            )

        # Calculate π-pulse length from the fit for each data type
        ydata_lab = ["amps", "avgi", "avgq"]
        for ydata in ydata_lab:
            pi_length = fitter.fix_phase(data["fit_" + ydata])
            data["pi_length_" + ydata] = pi_length
        data["pi_length_scale_data"] = data["pi_length_avgi"]

        # Store the best π-pulse length
        data["pi_length"] = fitter.fix_phase(data["best_fit"])
        return data

    def display(
        self,
        data=None,
        fit=True,
        plot_all=False,
        ax=None,
        show_hist=False,
        rescale=False,
        **kwargs,
    ):
        """
        Display the results of the Rabi experiment.

        Args:
            data: Data to display (if None, use self.data)
            fit: Whether to show the fit curve
            plot_all: Whether to plot all data types (I, Q, amplitude)
            ax: Matplotlib axis to plot on
            show_hist: Whether to show histogram
            rescale: Whether to rescale the plot
            **kwargs: Additional arguments for the display
        """
        if data is None:
            data = self.data

        # Set up plot title and labels based on sweep type
        q = self.cfg.expt.qubit[0]
        if self.cfg.expt.sweep == "amp":
            title = "Amplitude"
            param = "sigma"
            xlabel = "Gain / Max Gain"
        else:
            title = "Length"
            param = "gain"
            xlabel = "Pulse Length ($\mu$s)"

        title += f" Rabi Q{q} (Pulse {param} {self.cfg.expt[param]}"

        # Set up fit function and caption parameters
        caption_params = [{"index": "pi_length", "format": "$\pi$ length: {val:.3f}"}]

        # Add EF indicator to title if applicable
        if self.cfg.expt.checkEF:
            title = title + ", EF)"
        else:
            title = title + ")"

        # Display the results
        super().display(
            data=data,
            ax=ax,
            plot_all=plot_all,
            title=title,
            xlabel=xlabel,
            fit=fit,
            show_hist=show_hist,
            fitfunc=self.fitfunc,
            caption_params=caption_params,
            rescale=rescale,
        )


class ReadoutCheck(QickExperiment):
    """
    Class for checking readout parameters.

    This experiment is used to characterize the readout by sweeping either
    the end wait time or the gain of a qubit pulse and measuring the response.
    It uses the same RabiProgram as the RabiExperiment but with different parameters.
    """

    def __init__(
        self,
        cfg_dict,
        qi=0,
        go=True,
        params={},
        prefix=None,
        progress=True,
        display=True,
        style="",
        disp_kwargs=None,
        min_r2=None,
        max_err=None,
    ):
        """
        Initialize the ReadoutCheck experiment.

        Args:
            cfg_dict: Configuration dictionary
            qi: Qubit index
            go: Whether to run the experiment immediately
            params: Additional parameters to override defaults
            prefix: Prefix for data files
            progress: Whether to show progress bar
            display: Whether to display results
            style: Style of experiment ("fine" or "fast")
            disp_kwargs: Display keyword arguments
            min_r2: Minimum R² value for fit quality
            max_err: Maximum error for fit quality
        """
        # Set the prefix for data files
        prefix = f"'readout_qubit{qi}"

        super().__init__(cfg_dict=cfg_dict, prefix=prefix, progress=progress, qi=qi)

        # Default parameters
        params_def = {
            "expts": 30,
            "reps": 5 * self.reps,
            "soft_avgs": self.soft_avgs,
            "checkEF": False,
            "pulse_ge": True,
            "active_reset": self.cfg.device.readout.active_reset[qi],
            "qubit": [qi],
            "qubit_chan": self.cfg.hw.soc.adcs.readout.ch[qi],
            "df": 50,
            "qubit_freq": self.cfg.device.qubit.f_ge[qi],
            "phase": 0,
            "length": 10,
            "gain": 0.5,
            "type": "const",
            "max_wait": 10,
            "max_gain": 1,
            "end_wait": 0.2,
            "start": 0,
            "expt_type": "end_wait",  # Can be 'end_wait' or 'gain'
        }

        min_gain = 2**-15

        # Apply style modifications
        if style == "fine":
            params_def["soft_avgs"] = params_def["soft_avgs"] * 2
        elif style == "fast":
            params_def["expts"] = 25

        # Merge default and user-provided parameters
        params = {**params_def, **params}
        params["sigma"] = params["length"]  # Set sigma equal to length
        params_def["freq"] = (
            params["qubit_freq"] + params["df"]
        )  # Set frequency with offset

        # Set experiment configuration
        self.cfg.expt = {**params_def, **params}

        # Check parameters and configure reset if needed
        super().check_params(params_def)
        if self.cfg.expt.active_reset:
            super().configure_reset()

        # Set display parameters for untuned qubits
        if not self.cfg.device.qubit.tuned_up[qi] and disp_kwargs is None:
            disp_kwargs = {"plot_all": True}

        # Run the experiment if requested
        if go:
            super().run(
                display=display,
                progress=progress,
                min_r2=min_r2,
                max_err=max_err,
                disp_kwargs=disp_kwargs,
            )

    def acquire(self, progress=False, debug=False, single=False):
        """
        Acquire data for the ReadoutCheck experiment.

        Args:
            progress: Whether to show progress bar
            debug: Whether to print debug information
            single: Whether to run a single acquisition

        Returns:
            Acquired data
        """
        self.qubit = self.cfg.expt.qubit

        # Configure the sweep based on experiment type
        if self.cfg.expt.expt_type == "end_wait":
            # Sweep end wait time
            self.cfg.expt["end_wait"] = QickSweep1D(
                "sweep_loop", self.cfg.expt.start, self.cfg.expt["max_wait"]
            )
            self.param = {"label": "end_wait", "param": "t", "param_type": "time"}
        else:
            # Sweep gain
            self.cfg.expt["gain"] = QickSweep1D(
                "sweep_loop", self.cfg.expt.start, self.cfg.expt["max_gain"]
            )
            self.param = {
                "label": "qubit_pulse",
                "param": "gain",
                "param_type": "pulse",
            }

        # Acquire data using the RabiProgram
        super().acquire(RabiProgram, progress=progress, single=single)

        return self.data

    def analyze(self, data=None, fit=True, **kwargs):
        """
        Analyze the acquired data.

        Args:
            data: Data to analyze (if None, use self.data)
            fit: Whether to fit the data
            **kwargs: Additional arguments for the fit

        Returns:
            Analyzed data
        """
        if data is None:
            data = self.data
        # No specific analysis for ReadoutCheck, just return the data
        return data

    def display(self, data=None, fit=False, plot_all=False, **kwargs):
        """
        Display the results of the ReadoutCheck experiment.

        Args:
            data: Data to display (if None, use self.data)
            fit: Whether to show the fit
            plot_all: Whether to plot all data types
            **kwargs: Additional arguments for the display
        """
        if data is None:
            data = self.data

        # Use the parent class display method
        super().display(data=data, fit=fit, plot_all=plot_all, **kwargs)


class RabiChevronExperiment(QickExperiment2DSimple):
    """
    2D Rabi experiment that sweeps both frequency and amplitude/length.

    This experiment performs a 2D sweep of both qubit frequency and pulse amplitude/length
    to map out the Rabi chevron pattern. This allows visualization of how the Rabi
    oscillation frequency changes with detuning from the qubit frequency.

    Experimental Config:
    expt = dict(
        start_f: start qubit frequency (MHz),
        step_f: frequency step (MHz),
        expts_f: number of experiments in frequency,
        start_gain: qubit gain [dac level]
        step_gain: gain step [dac level]
        expts_gain: number steps
        reps: number averages per expt
        soft_avgs: number repetitions of experiment sweep
        sigma: gaussian sigma for pulse length [us] (default: from pi_ge in config)
        pulse_type: 'gauss' or 'const'
    )
    """

    def __init__(
        self,
        cfg_dict,
        qi=0,
        go=True,
        params={},
        style="",
        prefix=None,
        progress=False,
    ):
        """
        Initialize the RabiChevronExperiment.

        Args:
            cfg_dict: Configuration dictionary
            qi: Qubit index
            go: Whether to run the experiment immediately
            params: Additional parameters to override defaults
            style: Style of experiment
            prefix: Prefix for data files
            progress: Whether to show progress bar
        """
        # Determine prefix based on parameters
        if "type" in params:
            pre = params["type"]
        else:
            pre = "amp"
        if "checkEF" in params and params["checkEF"]:
            ef = "ef"
        else:
            ef = ""
        prefix = f"{pre}_rabi_chevron_{ef}_qubit{qi}"

        super().__init__(cfg_dict=cfg_dict, prefix=prefix, progress=progress)

        # Default parameters
        params_def = {"span_f": 20, "expts_f": 30, "sweep": "amp"}
        params = {**params_def, **params}

        # Set frequency range based on whether we're checking EF transition
        if "checkEF" in params and params["checkEF"]:
            params_def["start_f"] = (
                self.cfg.device.qubit.f_ef[qi] - params["span_f"] / 2
            )
        else:
            params_def["start_f"] = (
                self.cfg.device.qubit.f_ge[qi] - params["span_f"] / 2
            )

        # Create a RabiExperiment instance but don't run it yet
        self.expt = RabiExperiment(
            cfg_dict, qi=qi, go=False, params=params, style=style
        )
        params = {**params_def, **params}
        params = {**self.expt.cfg.expt, **params}
        self.cfg.expt = params

        # Run the experiment if requested
        if go:
            super().run(progress=progress)

    def acquire(self, progress=False, debug=False):
        """
        Acquire data for the RabiChevronExperiment.

        Args:
            progress: Whether to show progress bar
            debug: Whether to print debug information

        Returns:
            Acquired data
        """
        # Create frequency points for the sweep
        freqpts = np.linspace(
            self.cfg.expt["start_f"],
            self.cfg.expt["start_f"] + self.cfg.expt["span_f"],
            self.cfg.expt["expts_f"],
        )

        # Set up the y-sweep (frequency sweep)
        ysweep = [{"pts": freqpts, "var": "freq"}]

        # Acquire data
        super().acquire(ysweep, progress=progress)

        return self.data

    def analyze(self, data=None, fit=True, **kwargs):
        """
        Analyze the acquired data.

        Args:
            data: Data to analyze (if None, use self.data)
            fit: Whether to fit the data
            **kwargs: Additional arguments for the fit

        Returns:
            Analyzed data with fit parameters
        """
        if data is None:
            data = self.data

        if fit:
            # Fit the data to a sinusoidal function for each frequency
            fitterfunc = fitter.fitsin
            fitfunc = fitter.sinfunc
            data = super().analyze(
                fitfunc=fitfunc, fitterfunc=fitterfunc, fit=fit, **kwargs
            )

            # Extract qubit frequency and fit parameters
            qubit_freq = self.cfg.device.qubit.f_ge[self.cfg.expt.qubit[0]]
            freq = [data["fit_avgi"][i][1] for i in range(len(data["ypts"]))]
            amp = [data["fit_avgi"][i][0] for i in range(len(data["ypts"]))]
<<<<<<< HEAD

=======
            data['chevron_freqs'] = freq
            data['chevron_amps'] = amp

            data['best_freq']=data['freq_pts'][np.argmax(data['chevron_amps'])]
>>>>>>> bc4a25ad
            # Fit the chevron pattern (for length rabi)
            try:
                p, _ = curve_fit(chevron_freq, data["ypts"] - qubit_freq, freq)
                p2, _ = curve_fit(chevron_amp, data["ypts"] - qubit_freq, amp)
                data["chevron_freq"] = p
                data["chevron_amp"] = p2
            except:
                # Silently fail if the fit doesn't converge
                pass

        return data

    def display(self, data=None, fit=True, plot_both=False, **kwargs):
        """
        Display the results of the RabiChevronExperiment.

        Args:
            data: Data to display (if None, use self.data)
            fit: Whether to show the fit
            plot_both: Whether to plot both amplitude and phase
            **kwargs: Additional arguments for the display
        """
        if data is None:
            data = self.data

        # Set up plot title and labels
        if self.cfg.expt.checkEF:
            title = "EF"
        else:
            title = ""

        if self.cfg.expt.sweep == "amp":
            title = "Amplitude"
            param = "sigma"
            xlabel = "Gain / Max Gain"
        else:
            title = "Length"
            param = "gain"
            xlabel = "Pulse Length ($\mu$s)"

        title += (
            f" Rabi Q{self.cfg.expt.qubit[0]} (Pulse {param} {self.cfg.expt[param]})"
        )

        xlabel = xlabel
        ylabel = "Frequency (MHz)"

        # Display the 2D plot
        super().display(
            title=title,
            xlabel=xlabel,
            ylabel=ylabel,
            data=data,
            fit=fit,
            plot_both=plot_both,
            **kwargs,
        )

        # If fit is enabled, also display the frequency and amplitude vs. detuning
        if fit:
            fig, ax = plt.subplots(2, 1, figsize=(6, 6))
            qubit_freq = self.cfg.device.qubit.f_ge[self.cfg.expt.qubit[0]]
            freq = [data["fit_avgi"][i][1] for i in range(len(data["ypts"]))]
            amp = [data["fit_avgi"][i][0] for i in range(len(data["ypts"]))]

            # Plot frequency vs. detuning
            ax[0].plot(data["ypts"] - qubit_freq, freq)
            ax[0].set_ylabel("Frequency (MHz)")

            # Plot amplitude vs. detuning
            ax[1].plot(data["ypts"] - qubit_freq, amp)
            ax[1].set_xlabel("$\Delta$ Frequency (MHz)")
            ax[1].set_ylabel("Amplitude")

            plt.show()


class Rabi2D(QickExperiment2DSimple):
    """
    2D Rabi experiment that sweeps both length and gain.
    This experiment performs a 2D sweep of both qubit pulse length and gain
    to map out the Rabi oscillations.

    Experimental Config:
    expt = dict(
        start_gain: qubit gain [dac level]
        step_gain: gain step [dac level]
        expts_gain: number steps
        reps: number averages per expt
        soft_avgs: number repetitions of experiment sweep
        sigma: gaussian sigma for pulse length [us] (default: from pi_ge in config)
        pulse_type: 'gauss' or 'const'
    )
    """

    def __init__(
        self,
        cfg_dict,
        qi=0,
        go=True,
        params={},
        style="",
        prefix=None,
        progress=False,
    ):
        """
        Initialize the RabiChevronExperiment.

        Args:
            cfg_dict: Configuration dictionary
            qi: Qubit index
            go: Whether to run the experiment immediately
            params: Additional parameters to override defaults
            style: Style of experiment
            prefix: Prefix for data files
            progress: Whether to show progress bar
        """
        # Determine prefix based on parameters
        if "type" in params:
            pre = params["type"]
        else:
            pre = "amp"
        if "checkEF" in params and params["checkEF"]:
            ef = "ef"
        else:
            ef = ""
        prefix = f"{pre}_rabi_chevron_{ef}_qubit{qi}"

        super().__init__(cfg_dict=cfg_dict, prefix=prefix, progress=progress)

        # Default parameters
        params_def = {
            "span_y": 1,
            "expts_y": 30,
            "start_y": 0,
            "sweep": "length",
            "loop": True,
            "yval": "gain",
        }
        params = {**params_def, **params}

        # Create a RabiExperiment instance but don't run it yet
        self.expt = RabiExperiment(
            cfg_dict, qi=qi, go=False, params=params, style=style
        )
        self.cfg.expt = {**self.expt.cfg.expt, **params}

        # Run the experiment if requested
        if go:
            super().run(progress=progress)

    def acquire(self, progress=False, debug=False):
        """
        Acquire data for the RabiChevronExperiment.

        Args:
            progress: Whether to show progress bar
            debug: Whether to print debug information

        Returns:
            Acquired data
        """
        # Create frequency points for the sweep
        ypts = np.linspace(
            self.cfg.expt["start_y"],
            self.cfg.expt["start_y"] + self.cfg.expt["span_y"],
            self.cfg.expt["expts_y"],
        )

        # Set up the y-sweep (frequency sweep)
        ysweep = [{"pts": ypts, "var": "yvar"}]

        # Acquire data
        super().acquire(ysweep, progress=progress)

        return self.data

    def analyze(self, data=None, fit=True, **kwargs):
        """
        Analyze the acquired data.

        Args:
            data: Data to analyze (if None, use self.data)
            fit: Whether to fit the data
            **kwargs: Additional arguments for the fit

        Returns:
            Analyzed data with fit parameters
        """
        if data is None:
            data = self.data

        if fit:
            # Fit the data to a sinusoidal function for each frequency
            fitterfunc = fitter.fitsin
            fitfunc = fitter.sinfunc
            data = super().analyze(
                fitfunc=fitfunc, fitterfunc=fitterfunc, fit=fit, **kwargs
            )

            # Extract qubit frequency and fit parameters
            qubit_freq = self.cfg.device.qubit.f_ge[self.cfg.expt.qubit[0]]
            freq = [data["fit_avgi"][i][1] for i in range(len(data["ypts"]))]
            amp = [data["fit_avgi"][i][0] for i in range(len(data["ypts"]))]

            # Fit the chevron pattern (for length rabi)
            try:
                p, _ = curve_fit(chevron_freq, data["ypts"] - qubit_freq, freq)
                p2, _ = curve_fit(chevron_amp, data["ypts"] - qubit_freq, amp)
                data["chevron_freq"] = p
                data["chevron_amp"] = p2
            except:
                # Silently fail if the fit doesn't converge
                pass

        return data

    def display(self, data=None, fit=True, plot_both=False, **kwargs):
        """
        Display the results of the RabiChevronExperiment.

        Args:
            data: Data to display (if None, use self.data)
            fit: Whether to show the fit
            plot_both: Whether to plot both amplitude and phase
            **kwargs: Additional arguments for the display
        """
        if data is None:
            data = self.data

        # Set up plot title and labels
        if self.cfg.expt.checkEF:
            title = "EF"
        else:
            title = ""

        if self.cfg.expt.sweep == "amp":
            title = "Amplitude"
            param = "sigma"
            xlabel = "Gain / Max Gain"
        else:
            title = "Length"
            param = "gain"
            xlabel = "Pulse Length ($\mu$s)"

        title += (
            f" Rabi Q{self.cfg.expt.qubit[0]} (Pulse {param} {self.cfg.expt[param]})"
        )

        xlabel = xlabel
        ylabel = "Frequency (MHz)"

        # Display the 2D plot
        super().display(
            title=title,
            xlabel=xlabel,
            ylabel=ylabel,
            data=data,
            fit=fit,
            plot_both=plot_both,
            **kwargs,
        )

        # If fit is enabled, also display the frequency and amplitude vs. detuning
        if fit:
            fig, ax = plt.subplots(2, 1, figsize=(6, 6))
            qubit_freq = self.cfg.device.qubit.f_ge[self.cfg.expt.qubit[0]]
            freq = [data["fit_avgi"][i][1] for i in range(len(data["ypts"]))]
            amp = [data["fit_avgi"][i][0] for i in range(len(data["ypts"]))]

            # Plot frequency vs. detuning
            ax[0].plot(data["ypts"] - qubit_freq, freq)
            ax[0].set_ylabel("Frequency (MHz)")

            # Plot amplitude vs. detuning
            ax[1].plot(data["ypts"] - qubit_freq, amp)
            ax[1].set_xlabel("$\Delta$ Frequency (MHz)")
            ax[1].set_ylabel("Amplitude")


# Helper functions for fitting the chevron pattern


def chevron_freq(x, w0):
    """
    Calculate the Rabi frequency as a function of detuning.

    The Rabi frequency is given by sqrt(w0^2 + x^2), where w0 is the
    on-resonance Rabi frequency and x is the detuning.

    Args:
        x: Detuning from resonance
        w0: On-resonance Rabi frequency

    Returns:
        Rabi frequency
    """
    return np.sqrt(w0**2 + x**2)


def chevron_amp(x, w0, a):
    """
    Calculate the Rabi oscillation amplitude as a function of detuning.

    The amplitude is given by a/(1 + (x/w0)^2), where a is the
    on-resonance amplitude, w0 is related to the on-resonance Rabi
    frequency, and x is the detuning.

    Args:
        x: Detuning from resonance
        w0: Width parameter
        a: On-resonance amplitude

    Returns:
        Oscillation amplitude
    """
    return a / (1 + (x / w0) ** 2)
<|MERGE_RESOLUTION|>--- conflicted
+++ resolved
@@ -1,1110 +1,1091 @@
-"""
-Rabi Oscillation Experiment
-
-This module implements Rabi oscillation experiments for qubit characterization.
-Rabi oscillations are observed by varying either the amplitude or length of a driving pulse
-and measuring the resulting qubit state. This allows determination of the π-pulse parameters
-(amplitude and duration) needed for qubit control.
-
-The module includes:
-- RabiProgram: Defines the pulse sequence for the Rabi experiment
-- RabiExperiment: Main experiment class for amplitude or length Rabi oscillations
-- ReadoutCheck: Class for checking readout parameters
-- RabiChevronExperiment: 2D version that sweeps both frequency and amplitude/length
-- Rabi2D: 2D version that sweeps both length and gain
-"""
-
-import copy
-import matplotlib.pyplot as plt
-import numpy as np
-from scipy.optimize import curve_fit
-from qick import *
-from qick.asm_v2 import QickSweep1D
-
-import fitting as fitter
-from gen.qick_experiment import (
-    QickExperiment,
-    QickExperiment2DSimple,
-    QickExperimentLoop,
-)
-from gen.qick_program import QickProgram
-from exp_handling.datamanagement import AttrDict
-
-# ====================================================== #
-
-
-class RabiProgram(QickProgram):
-    """
-    Defines the pulse sequence for a Rabi oscillation experiment.
-
-    The sequence consists of:
-    1. Optional π pulse on |g>-|e> transition (if checking EF transition)
-    2. Variable amplitude/length pulse on the qubit
-    3. Optional second π pulse on |g>-|e> transition
-    4. Optional wait time
-    5. Measurement
-    """
-
-    def __init__(self, soccfg, final_delay, cfg):
-        """
-        Initialize the Rabi program.
-
-        Args:
-            soccfg: SOC configuration
-            final_delay: Delay time after measurement
-            cfg: Configuration dictionary
-        """
-        super().__init__(soccfg, final_delay=final_delay, cfg=cfg)
-
-    def _initialize(self, cfg):
-        """
-        Initialize the program with the necessary pulses and loops.
-
-        Args:
-            cfg: Configuration dictionary containing experiment parameters
-        """
-        cfg = AttrDict(self.cfg)
-        q = cfg.expt.qubit[0]
-
-        # Initialize with standard readout
-        super()._initialize(cfg, readout="standard")
-
-        # Add sweep loop for the experiment
-        self.add_loop("sweep_loop", cfg.expt.expts)
-
-        # Define the qubit pulse with parameters from config
-        pulse = {
-            "sigma": cfg.expt.sigma,
-            "length": cfg.expt.length,
-            "freq": cfg.expt.freq,
-            "gain": cfg.expt.gain,
-            "phase": 0,
-            "type": cfg.expt.type,
-        }
-        super().make_pulse(pulse, "qubit_pulse")
-
-        # If checking EF transition and using ge pulse, create a pi pulse
-        if (cfg.expt.checkEF and cfg.expt.pulse_ge) or cfg.expt.active_reset:
-            super().make_pi_pulse(q, cfg.device.qubit.f_ge, "pi_ge")
-
-    def _body(self, cfg):
-        """
-        Define the main body of the experiment sequence.
-
-        Args:
-            cfg: Configuration dictionary containing experiment parameters
-        """
-        cfg = AttrDict(self.cfg)
-
-        # Configure readout
-        if self.adc_type == "dyn":
-            self.send_readoutconfig(ch=self.adc_ch, name="readout", t=0)
-
-        # If checking EF transition with ge pulse, apply first pi pulse
-        if cfg.expt.checkEF and cfg.expt.pulse_ge:
-            self.pulse(ch=self.qubit_ch, name="pi_ge", t=0)
-            self.delay_auto(t=0.01, tag="wait ef")
-
-        # Apply the main qubit pulse (variable amplitude or length)
-        for i in range(cfg.expt.n_pulses):
-            self.pulse(ch=self.qubit_ch, name="qubit_pulse", t=0)
-            self.delay_auto(t=0.01)
-
-        # If checking EF transition with ge pulse, apply second pi pulse
-        if cfg.expt.checkEF and cfg.expt.pulse_ge:
-            self.pulse(ch=self.qubit_ch, name="pi_ge", t=0)
-            self.delay_auto(t=0.01, tag="wait ef 2")
-
-        # Add optional end wait time
-        if "end_wait" in cfg.expt:
-            self.delay_auto(t=cfg.expt.end_wait, tag="end_wait")
-
-        # Perform measurement
-        super().measure(cfg)
-
-
-class RabiExperiment(QickExperiment):
-    """
-    Main experiment class for Rabi oscillations.
-
-    This class implements Rabi oscillation experiments by sweeping either the amplitude
-    or length of a driving pulse and measuring the resulting qubit state. The oscillation
-    pattern allows determination of the π-pulse parameters needed for qubit control.
-
-    Parameters:
-    - 'expts': Number of experiments to run (default: 60)
-    - 'reps': Number of repetitions for each experiment (default: self.reps)
-    - 'soft_avgs': Number of soft_avgs for each experiment (default: self.soft_avgs)
-    - 'gain': Max gain value for the pulse (default: gain)
-    - 'sigma': Standard deviation of the Gaussian pulse (default: sigma)
-    - 'checkEF': Boolean flag to check EF interaction (default: False)
-    - 'pulse_ge': Boolean flag to indicate if pulse is for ground to excited state transition (default: True)
-    - 'start': Starting point for the experiment (default: 0)
-    - 'step': Step size for the gain (calculated as int(params['gain']/params['expts']))
-    - 'qubit': List of qubits involved in the experiment (default: [qi])
-    - 'pulse_type': Type of pulse used in the experiment (default: 'gauss')
-    - 'num_pulses': Number of pulses used in the experiment (default: 1)
-    - 'qubit_chan': Channel for the qubit readout (default: self.cfg.hw.soc.adcs.readout.ch[qi])
-    - 'sweep': Type of sweep to perform ('amp' or 'length') (default: 'amp')
-    - 'freq': Frequency of the qubit pulse (default: self.cfg.device.qubit.f_ge[qi])
-
-    Additional keys may be added based on the specific requirements of the experiment.
-    """
-
-    def __init__(
-        self,
-        cfg_dict,
-        qi=0,
-        go=True,
-        params={},
-        prefix=None,
-        progress=True,
-        display=True,
-        style="",
-        disp_kwargs=None,
-        min_r2=None,
-        max_err=None,
-        print=False,
-    ):
-
-        if "checkEF" in params and params["checkEF"]:
-            if "pulse_ge" in params and not params["pulse_ge"]:
-                ef = "ef_no_ge_"
-            else:
-                ef = "ef_"
-        else:
-            ef = ""
-        name = "length" if "sweep" in params and params["sweep"] == "length" else "amp"
-
-        prefix = f"{name}_rabi_{ef}qubit{qi}"
-
-        super().__init__(cfg_dict=cfg_dict, prefix=prefix, progress=progress, qi=qi)
-        params_def = {
-            "expts": 60,
-            "reps": self.reps,
-            "soft_avgs": self.soft_avgs,
-            "checkEF": False,
-            "pulse_ge": True,
-            "num_osc": 2.5,
-            "n_pulses": 1,
-            "sweep": "amp",
-            "active_reset": self.cfg.device.readout.active_reset[qi],
-            "qubit": [qi],
-            "qubit_chan": self.cfg.hw.soc.adcs.readout.ch[qi],
-            "loop": False,
-            "temp": 40,
-        }
-
-        min_gain = 2**-15  # Minimum DAC gain value for linear operation
-
-        # Apply style modifications for different experiment modes
-        if style == "fine":
-            params_def["soft_avgs"] = params_def["soft_avgs"] * 2
-        elif style == "fast":
-            params_def["expts"] = 25
-
-        params = {**params_def, **params}
-
-        # Configure pulse parameters based on transition type (GE or EF)
-        if params["checkEF"]:
-            qubit_pulse_config = self.cfg.device.qubit.pulses.pi_ef
-            params_def["freq"] = self.cfg.device.qubit.f_ef[qi]
-        else:
-            qubit_pulse_config = self.cfg.device.qubit.pulses.pi_ge
-            params_def["freq"] = self.cfg.device.qubit.f_ge[qi]
-        # Copy pulse parameters from device config, usually contains sigma, gain, sigma_inc, type
-        for key in qubit_pulse_config:
-            params_def[key] = qubit_pulse_config[key][qi]
-
-        # Override pulse type if specified
-        if "pulse_type" in params:
-            params_def["type"] = params["pulse_type"]
-        params = {**params_def, **params}
-
-        # Configure sweep range based on sweep type
-        if params["sweep"] == "amp":
-            # Amplitude sweep: set max gain to cover desired number of oscillations
-            params_def["max_gain"] = params["gain"] * params["num_osc"] * 2
-            params_def["start"] = 0.003  # Minimum gain value that maintains linearity
-            params_def["max_gain"] = np.min(
-                [params_def["max_gain"], self.cfg.device.qubit.max_gain]
-            )  # Do not exceed max_gain of RFSoC
-        elif params["sweep"] == "length":
-            # Length sweep: set max length to cover desired number of oscillations
-            params_def["max_length"] = 2 * params["num_osc"] * params["sigma"]
-            params_def["start"] = 3 * cfg_dict["soc"].cycles2us(
-                1
-            )  # Minimum allowed length
-
-        # Special configuration for temperature-dependent measurements
-        if style == "temp":
-            params["reps"] = 40 * params["reps"]
-<<<<<<< HEAD
-            params["soft_avgs"] = (
-                20 * params["soft_avgs"] * 1.5 ** (params["temp"] / 40)
-            )
-=======
-            params["soft_avgs"] = int(np.ceil(20 * params["soft_avgs"] * 1.5**(params["temp"]/40)))
->>>>>>> bc4a25ad
-            params["pulse_ge"] = False
-
-        self.cfg.expt = {**params_def, **params}
-
-        # Ensure minimum gain spacing for amplitude sweeps to avoid DAC resolution issues
-        if params["sweep"] == "amp":
-            gain_spacing = self.cfg.expt["max_gain"] / self.cfg.expt["expts"]
-            if gain_spacing < min_gain:
-                self.cfg.expt["max_gain"] = min_gain * self.cfg.expt["expts"]
-        super().check_params(params_def)
-        if go:
-            super().qubit_run(
-                qi=qi,
-                display=display,
-                progress=progress,
-                min_r2=min_r2,
-                max_err=max_err,
-                print=print,
-                disp_kwargs=disp_kwargs,
-            )
-
-    def acquire(self, progress=False, debug=False):
-        """
-        Acquire data for the Rabi experiment.
-
-        Args:
-            progress: Whether to show progress bar
-            debug: Whether to print debug information
-
-        Returns:
-            Acquired data
-        """
-        self.qubit = self.cfg.expt.qubit
-
-        # Configure the sweep based on whether we're sweeping amplitude or length
-        # Note: 2d scans will break if you use gain/length to store the max_vals of gain/length when making qicksweep
-        # Pulse definition takes length and sigma as parameters; which works for gauss and const pulses.
-        if self.cfg.expt.sweep == "amp":
-            # Amplitude sweep configuration
-            param_pulse = "gain"  # Parameter used to get xvals from QICK
-            self.cfg.expt["gain"] = QickSweep1D(
-                "sweep_loop", self.cfg.expt.start, self.cfg.expt["max_gain"]
-            )
-<<<<<<< HEAD
-            if self.cfg.expt.type == "gauss":
-                self.cfg.expt["length"] = self.cfg.expt.sigma * self.cfg.expt.sigma_inc
-            elif self.cfg.expt.type == "const":
-                self.cfg.expt["length"] = self.cfg.expt.sigma
-=======
-            if self.cfg.expt.type == 'gauss':       
-                self.cfg.expt['length'] = self.cfg.expt.sigma * self.cfg.expt.sigma_inc
-            elif self.cfg.expt.type == 'const':
-                self.cfg.expt['length'] = self.cfg.expt.sigma
-            elif self.cfg.expt.type == 'flat_top':
-                self.cfg.expt['length'] = self.cfg.expt.sigma
->>>>>>> bc4a25ad
-        elif self.cfg.expt.sweep == "length":
-            # Length sweep configuration
-            param_pulse = "total_length"  # Parameter used to get xvals from QICK
-            if (
-                self.cfg.expt.type == "gauss"
-            ):  # This does not work with QICK sweeps right now
-                # For Gaussian pulses, sweep sigma
-                par = "sigma"
-                # self.cfg.expt['length'] = QickSweep1D(
-                #     "sweep_loop", self.cfg.expt.start, 4*self.cfg.expt['max_length'])
-            else:
-                # For other pulse types, sweep length directly
-<<<<<<< HEAD
-                par = "length"
-=======
-                par = 'length'
-            
->>>>>>> bc4a25ad
-            self.cfg.expt[par] = QickSweep1D(
-                "sweep_loop", self.cfg.expt.start, self.cfg.expt.max_length
-            )
-
-        # Set the parameter to sweep
-        self.param = {
-            "label": "qubit_pulse",
-            "param": param_pulse,
-            "param_type": "pulse",
-        }
-
-        # Acquire data using the RabiProgram
-        if not self.cfg.expt.loop:
-            super().acquire(RabiProgram, progress=progress)
-        else:
-            # Loop acquisition with custom frequency points
-            cfg_dict = {
-                "soc": self.soccfg,
-                "cfg_file": self.config_file,
-                "im": self.im,
-                "expt_path": "dummy",
-            }
-            exp = QickExperimentLoop(
-                cfg_dict=cfg_dict,
-                prefix="dummy",
-                progress=progress,
-                qi=self.cfg.expt.qubit[0],
-            )
-            exp.cfg.expt = copy.deepcopy(self.cfg.expt)
-            exp.param = self.param
-
-            len_pts = np.linspace(
-                self.cfg.expt.start, self.cfg.expt.max_length, self.cfg.expt.expts
-            )
-            exp.cfg.expt["sigma"] = len_pts
-            # Set up experiment with single point per loop
-            exp.cfg.expt.expts = 1
-            x_sweep = [
-                {"pts": len_pts, "var": "sigma"},
-                {
-                    "pts": len_pts
-                    * self.cfg.device.qubit.pulses.pi_ge.sigma_inc[
-                        self.cfg.expt.qubit[0]
-                    ],
-                    "var": "length",
-                },
-            ]
-
-            # Acquire data
-            data = exp.acquire(RabiProgram, x_sweep, progress=progress)
-            self.data = data
-
-        return self.data
-
-    def analyze(self, data=None, fit=True, **kwargs):
-        """
-        Analyze the acquired data to extract Rabi oscillation parameters.
-
-        Args:
-            data: Data to analyze (if None, use self.data)
-            fit: Whether to fit the data to a sinusoidal function
-            **kwargs: Additional arguments for the fit
-
-        Returns:
-            Analyzed data with fit parameters and π-pulse length
-        """
-        if data is None:
-            data = self.data
-
-        if fit:
-            # Fit the data to a sinusoidal function
-            # fitparams=[amp, freq (non-angular), phase (deg), decay time, amp offset]
-            self.fitterfunc = fitter.fitsin
-            self.fitfunc = fitter.sinfunc
-            data = super().analyze(
-                fitfunc=self.fitfunc, fitterfunc=self.fitterfunc, fit=fit, **kwargs
-            )
-
-        # Calculate π-pulse length from the fit for each data type
-        ydata_lab = ["amps", "avgi", "avgq"]
-        for ydata in ydata_lab:
-            pi_length = fitter.fix_phase(data["fit_" + ydata])
-            data["pi_length_" + ydata] = pi_length
-        data["pi_length_scale_data"] = data["pi_length_avgi"]
-
-        # Store the best π-pulse length
-        data["pi_length"] = fitter.fix_phase(data["best_fit"])
-        return data
-
-    def display(
-        self,
-        data=None,
-        fit=True,
-        plot_all=False,
-        ax=None,
-        show_hist=False,
-        rescale=False,
-        **kwargs,
-    ):
-        """
-        Display the results of the Rabi experiment.
-
-        Args:
-            data: Data to display (if None, use self.data)
-            fit: Whether to show the fit curve
-            plot_all: Whether to plot all data types (I, Q, amplitude)
-            ax: Matplotlib axis to plot on
-            show_hist: Whether to show histogram
-            rescale: Whether to rescale the plot
-            **kwargs: Additional arguments for the display
-        """
-        if data is None:
-            data = self.data
-
-        # Set up plot title and labels based on sweep type
-        q = self.cfg.expt.qubit[0]
-        if self.cfg.expt.sweep == "amp":
-            title = "Amplitude"
-            param = "sigma"
-            xlabel = "Gain / Max Gain"
-        else:
-            title = "Length"
-            param = "gain"
-            xlabel = "Pulse Length ($\mu$s)"
-
-        title += f" Rabi Q{q} (Pulse {param} {self.cfg.expt[param]}"
-
-        # Set up fit function and caption parameters
-        caption_params = [{"index": "pi_length", "format": "$\pi$ length: {val:.3f}"}]
-
-        # Add EF indicator to title if applicable
-        if self.cfg.expt.checkEF:
-            title = title + ", EF)"
-        else:
-            title = title + ")"
-
-        # Display the results
-        super().display(
-            data=data,
-            ax=ax,
-            plot_all=plot_all,
-            title=title,
-            xlabel=xlabel,
-            fit=fit,
-            show_hist=show_hist,
-            fitfunc=self.fitfunc,
-            caption_params=caption_params,
-            rescale=rescale,
-        )
-
-
-class ReadoutCheck(QickExperiment):
-    """
-    Class for checking readout parameters.
-
-    This experiment is used to characterize the readout by sweeping either
-    the end wait time or the gain of a qubit pulse and measuring the response.
-    It uses the same RabiProgram as the RabiExperiment but with different parameters.
-    """
-
-    def __init__(
-        self,
-        cfg_dict,
-        qi=0,
-        go=True,
-        params={},
-        prefix=None,
-        progress=True,
-        display=True,
-        style="",
-        disp_kwargs=None,
-        min_r2=None,
-        max_err=None,
-    ):
-        """
-        Initialize the ReadoutCheck experiment.
-
-        Args:
-            cfg_dict: Configuration dictionary
-            qi: Qubit index
-            go: Whether to run the experiment immediately
-            params: Additional parameters to override defaults
-            prefix: Prefix for data files
-            progress: Whether to show progress bar
-            display: Whether to display results
-            style: Style of experiment ("fine" or "fast")
-            disp_kwargs: Display keyword arguments
-            min_r2: Minimum R² value for fit quality
-            max_err: Maximum error for fit quality
-        """
-        # Set the prefix for data files
-        prefix = f"'readout_qubit{qi}"
-
-        super().__init__(cfg_dict=cfg_dict, prefix=prefix, progress=progress, qi=qi)
-
-        # Default parameters
-        params_def = {
-            "expts": 30,
-            "reps": 5 * self.reps,
-            "soft_avgs": self.soft_avgs,
-            "checkEF": False,
-            "pulse_ge": True,
-            "active_reset": self.cfg.device.readout.active_reset[qi],
-            "qubit": [qi],
-            "qubit_chan": self.cfg.hw.soc.adcs.readout.ch[qi],
-            "df": 50,
-            "qubit_freq": self.cfg.device.qubit.f_ge[qi],
-            "phase": 0,
-            "length": 10,
-            "gain": 0.5,
-            "type": "const",
-            "max_wait": 10,
-            "max_gain": 1,
-            "end_wait": 0.2,
-            "start": 0,
-            "expt_type": "end_wait",  # Can be 'end_wait' or 'gain'
-        }
-
-        min_gain = 2**-15
-
-        # Apply style modifications
-        if style == "fine":
-            params_def["soft_avgs"] = params_def["soft_avgs"] * 2
-        elif style == "fast":
-            params_def["expts"] = 25
-
-        # Merge default and user-provided parameters
-        params = {**params_def, **params}
-        params["sigma"] = params["length"]  # Set sigma equal to length
-        params_def["freq"] = (
-            params["qubit_freq"] + params["df"]
-        )  # Set frequency with offset
-
-        # Set experiment configuration
-        self.cfg.expt = {**params_def, **params}
-
-        # Check parameters and configure reset if needed
-        super().check_params(params_def)
-        if self.cfg.expt.active_reset:
-            super().configure_reset()
-
-        # Set display parameters for untuned qubits
-        if not self.cfg.device.qubit.tuned_up[qi] and disp_kwargs is None:
-            disp_kwargs = {"plot_all": True}
-
-        # Run the experiment if requested
-        if go:
-            super().run(
-                display=display,
-                progress=progress,
-                min_r2=min_r2,
-                max_err=max_err,
-                disp_kwargs=disp_kwargs,
-            )
-
-    def acquire(self, progress=False, debug=False, single=False):
-        """
-        Acquire data for the ReadoutCheck experiment.
-
-        Args:
-            progress: Whether to show progress bar
-            debug: Whether to print debug information
-            single: Whether to run a single acquisition
-
-        Returns:
-            Acquired data
-        """
-        self.qubit = self.cfg.expt.qubit
-
-        # Configure the sweep based on experiment type
-        if self.cfg.expt.expt_type == "end_wait":
-            # Sweep end wait time
-            self.cfg.expt["end_wait"] = QickSweep1D(
-                "sweep_loop", self.cfg.expt.start, self.cfg.expt["max_wait"]
-            )
-            self.param = {"label": "end_wait", "param": "t", "param_type": "time"}
-        else:
-            # Sweep gain
-            self.cfg.expt["gain"] = QickSweep1D(
-                "sweep_loop", self.cfg.expt.start, self.cfg.expt["max_gain"]
-            )
-            self.param = {
-                "label": "qubit_pulse",
-                "param": "gain",
-                "param_type": "pulse",
-            }
-
-        # Acquire data using the RabiProgram
-        super().acquire(RabiProgram, progress=progress, single=single)
-
-        return self.data
-
-    def analyze(self, data=None, fit=True, **kwargs):
-        """
-        Analyze the acquired data.
-
-        Args:
-            data: Data to analyze (if None, use self.data)
-            fit: Whether to fit the data
-            **kwargs: Additional arguments for the fit
-
-        Returns:
-            Analyzed data
-        """
-        if data is None:
-            data = self.data
-        # No specific analysis for ReadoutCheck, just return the data
-        return data
-
-    def display(self, data=None, fit=False, plot_all=False, **kwargs):
-        """
-        Display the results of the ReadoutCheck experiment.
-
-        Args:
-            data: Data to display (if None, use self.data)
-            fit: Whether to show the fit
-            plot_all: Whether to plot all data types
-            **kwargs: Additional arguments for the display
-        """
-        if data is None:
-            data = self.data
-
-        # Use the parent class display method
-        super().display(data=data, fit=fit, plot_all=plot_all, **kwargs)
-
-
-class RabiChevronExperiment(QickExperiment2DSimple):
-    """
-    2D Rabi experiment that sweeps both frequency and amplitude/length.
-
-    This experiment performs a 2D sweep of both qubit frequency and pulse amplitude/length
-    to map out the Rabi chevron pattern. This allows visualization of how the Rabi
-    oscillation frequency changes with detuning from the qubit frequency.
-
-    Experimental Config:
-    expt = dict(
-        start_f: start qubit frequency (MHz),
-        step_f: frequency step (MHz),
-        expts_f: number of experiments in frequency,
-        start_gain: qubit gain [dac level]
-        step_gain: gain step [dac level]
-        expts_gain: number steps
-        reps: number averages per expt
-        soft_avgs: number repetitions of experiment sweep
-        sigma: gaussian sigma for pulse length [us] (default: from pi_ge in config)
-        pulse_type: 'gauss' or 'const'
-    )
-    """
-
-    def __init__(
-        self,
-        cfg_dict,
-        qi=0,
-        go=True,
-        params={},
-        style="",
-        prefix=None,
-        progress=False,
-    ):
-        """
-        Initialize the RabiChevronExperiment.
-
-        Args:
-            cfg_dict: Configuration dictionary
-            qi: Qubit index
-            go: Whether to run the experiment immediately
-            params: Additional parameters to override defaults
-            style: Style of experiment
-            prefix: Prefix for data files
-            progress: Whether to show progress bar
-        """
-        # Determine prefix based on parameters
-        if "type" in params:
-            pre = params["type"]
-        else:
-            pre = "amp"
-        if "checkEF" in params and params["checkEF"]:
-            ef = "ef"
-        else:
-            ef = ""
-        prefix = f"{pre}_rabi_chevron_{ef}_qubit{qi}"
-
-        super().__init__(cfg_dict=cfg_dict, prefix=prefix, progress=progress)
-
-        # Default parameters
-        params_def = {"span_f": 20, "expts_f": 30, "sweep": "amp"}
-        params = {**params_def, **params}
-
-        # Set frequency range based on whether we're checking EF transition
-        if "checkEF" in params and params["checkEF"]:
-            params_def["start_f"] = (
-                self.cfg.device.qubit.f_ef[qi] - params["span_f"] / 2
-            )
-        else:
-            params_def["start_f"] = (
-                self.cfg.device.qubit.f_ge[qi] - params["span_f"] / 2
-            )
-
-        # Create a RabiExperiment instance but don't run it yet
-        self.expt = RabiExperiment(
-            cfg_dict, qi=qi, go=False, params=params, style=style
-        )
-        params = {**params_def, **params}
-        params = {**self.expt.cfg.expt, **params}
-        self.cfg.expt = params
-
-        # Run the experiment if requested
-        if go:
-            super().run(progress=progress)
-
-    def acquire(self, progress=False, debug=False):
-        """
-        Acquire data for the RabiChevronExperiment.
-
-        Args:
-            progress: Whether to show progress bar
-            debug: Whether to print debug information
-
-        Returns:
-            Acquired data
-        """
-        # Create frequency points for the sweep
-        freqpts = np.linspace(
-            self.cfg.expt["start_f"],
-            self.cfg.expt["start_f"] + self.cfg.expt["span_f"],
-            self.cfg.expt["expts_f"],
-        )
-
-        # Set up the y-sweep (frequency sweep)
-        ysweep = [{"pts": freqpts, "var": "freq"}]
-
-        # Acquire data
-        super().acquire(ysweep, progress=progress)
-
-        return self.data
-
-    def analyze(self, data=None, fit=True, **kwargs):
-        """
-        Analyze the acquired data.
-
-        Args:
-            data: Data to analyze (if None, use self.data)
-            fit: Whether to fit the data
-            **kwargs: Additional arguments for the fit
-
-        Returns:
-            Analyzed data with fit parameters
-        """
-        if data is None:
-            data = self.data
-
-        if fit:
-            # Fit the data to a sinusoidal function for each frequency
-            fitterfunc = fitter.fitsin
-            fitfunc = fitter.sinfunc
-            data = super().analyze(
-                fitfunc=fitfunc, fitterfunc=fitterfunc, fit=fit, **kwargs
-            )
-
-            # Extract qubit frequency and fit parameters
-            qubit_freq = self.cfg.device.qubit.f_ge[self.cfg.expt.qubit[0]]
-            freq = [data["fit_avgi"][i][1] for i in range(len(data["ypts"]))]
-            amp = [data["fit_avgi"][i][0] for i in range(len(data["ypts"]))]
-<<<<<<< HEAD
-
-=======
-            data['chevron_freqs'] = freq
-            data['chevron_amps'] = amp
-
-            data['best_freq']=data['freq_pts'][np.argmax(data['chevron_amps'])]
->>>>>>> bc4a25ad
-            # Fit the chevron pattern (for length rabi)
-            try:
-                p, _ = curve_fit(chevron_freq, data["ypts"] - qubit_freq, freq)
-                p2, _ = curve_fit(chevron_amp, data["ypts"] - qubit_freq, amp)
-                data["chevron_freq"] = p
-                data["chevron_amp"] = p2
-            except:
-                # Silently fail if the fit doesn't converge
-                pass
-
-        return data
-
-    def display(self, data=None, fit=True, plot_both=False, **kwargs):
-        """
-        Display the results of the RabiChevronExperiment.
-
-        Args:
-            data: Data to display (if None, use self.data)
-            fit: Whether to show the fit
-            plot_both: Whether to plot both amplitude and phase
-            **kwargs: Additional arguments for the display
-        """
-        if data is None:
-            data = self.data
-
-        # Set up plot title and labels
-        if self.cfg.expt.checkEF:
-            title = "EF"
-        else:
-            title = ""
-
-        if self.cfg.expt.sweep == "amp":
-            title = "Amplitude"
-            param = "sigma"
-            xlabel = "Gain / Max Gain"
-        else:
-            title = "Length"
-            param = "gain"
-            xlabel = "Pulse Length ($\mu$s)"
-
-        title += (
-            f" Rabi Q{self.cfg.expt.qubit[0]} (Pulse {param} {self.cfg.expt[param]})"
-        )
-
-        xlabel = xlabel
-        ylabel = "Frequency (MHz)"
-
-        # Display the 2D plot
-        super().display(
-            title=title,
-            xlabel=xlabel,
-            ylabel=ylabel,
-            data=data,
-            fit=fit,
-            plot_both=plot_both,
-            **kwargs,
-        )
-
-        # If fit is enabled, also display the frequency and amplitude vs. detuning
-        if fit:
-            fig, ax = plt.subplots(2, 1, figsize=(6, 6))
-            qubit_freq = self.cfg.device.qubit.f_ge[self.cfg.expt.qubit[0]]
-            freq = [data["fit_avgi"][i][1] for i in range(len(data["ypts"]))]
-            amp = [data["fit_avgi"][i][0] for i in range(len(data["ypts"]))]
-
-            # Plot frequency vs. detuning
-            ax[0].plot(data["ypts"] - qubit_freq, freq)
-            ax[0].set_ylabel("Frequency (MHz)")
-
-            # Plot amplitude vs. detuning
-            ax[1].plot(data["ypts"] - qubit_freq, amp)
-            ax[1].set_xlabel("$\Delta$ Frequency (MHz)")
-            ax[1].set_ylabel("Amplitude")
-
-            plt.show()
-
-
-class Rabi2D(QickExperiment2DSimple):
-    """
-    2D Rabi experiment that sweeps both length and gain.
-    This experiment performs a 2D sweep of both qubit pulse length and gain
-    to map out the Rabi oscillations.
-
-    Experimental Config:
-    expt = dict(
-        start_gain: qubit gain [dac level]
-        step_gain: gain step [dac level]
-        expts_gain: number steps
-        reps: number averages per expt
-        soft_avgs: number repetitions of experiment sweep
-        sigma: gaussian sigma for pulse length [us] (default: from pi_ge in config)
-        pulse_type: 'gauss' or 'const'
-    )
-    """
-
-    def __init__(
-        self,
-        cfg_dict,
-        qi=0,
-        go=True,
-        params={},
-        style="",
-        prefix=None,
-        progress=False,
-    ):
-        """
-        Initialize the RabiChevronExperiment.
-
-        Args:
-            cfg_dict: Configuration dictionary
-            qi: Qubit index
-            go: Whether to run the experiment immediately
-            params: Additional parameters to override defaults
-            style: Style of experiment
-            prefix: Prefix for data files
-            progress: Whether to show progress bar
-        """
-        # Determine prefix based on parameters
-        if "type" in params:
-            pre = params["type"]
-        else:
-            pre = "amp"
-        if "checkEF" in params and params["checkEF"]:
-            ef = "ef"
-        else:
-            ef = ""
-        prefix = f"{pre}_rabi_chevron_{ef}_qubit{qi}"
-
-        super().__init__(cfg_dict=cfg_dict, prefix=prefix, progress=progress)
-
-        # Default parameters
-        params_def = {
-            "span_y": 1,
-            "expts_y": 30,
-            "start_y": 0,
-            "sweep": "length",
-            "loop": True,
-            "yval": "gain",
-        }
-        params = {**params_def, **params}
-
-        # Create a RabiExperiment instance but don't run it yet
-        self.expt = RabiExperiment(
-            cfg_dict, qi=qi, go=False, params=params, style=style
-        )
-        self.cfg.expt = {**self.expt.cfg.expt, **params}
-
-        # Run the experiment if requested
-        if go:
-            super().run(progress=progress)
-
-    def acquire(self, progress=False, debug=False):
-        """
-        Acquire data for the RabiChevronExperiment.
-
-        Args:
-            progress: Whether to show progress bar
-            debug: Whether to print debug information
-
-        Returns:
-            Acquired data
-        """
-        # Create frequency points for the sweep
-        ypts = np.linspace(
-            self.cfg.expt["start_y"],
-            self.cfg.expt["start_y"] + self.cfg.expt["span_y"],
-            self.cfg.expt["expts_y"],
-        )
-
-        # Set up the y-sweep (frequency sweep)
-        ysweep = [{"pts": ypts, "var": "yvar"}]
-
-        # Acquire data
-        super().acquire(ysweep, progress=progress)
-
-        return self.data
-
-    def analyze(self, data=None, fit=True, **kwargs):
-        """
-        Analyze the acquired data.
-
-        Args:
-            data: Data to analyze (if None, use self.data)
-            fit: Whether to fit the data
-            **kwargs: Additional arguments for the fit
-
-        Returns:
-            Analyzed data with fit parameters
-        """
-        if data is None:
-            data = self.data
-
-        if fit:
-            # Fit the data to a sinusoidal function for each frequency
-            fitterfunc = fitter.fitsin
-            fitfunc = fitter.sinfunc
-            data = super().analyze(
-                fitfunc=fitfunc, fitterfunc=fitterfunc, fit=fit, **kwargs
-            )
-
-            # Extract qubit frequency and fit parameters
-            qubit_freq = self.cfg.device.qubit.f_ge[self.cfg.expt.qubit[0]]
-            freq = [data["fit_avgi"][i][1] for i in range(len(data["ypts"]))]
-            amp = [data["fit_avgi"][i][0] for i in range(len(data["ypts"]))]
-
-            # Fit the chevron pattern (for length rabi)
-            try:
-                p, _ = curve_fit(chevron_freq, data["ypts"] - qubit_freq, freq)
-                p2, _ = curve_fit(chevron_amp, data["ypts"] - qubit_freq, amp)
-                data["chevron_freq"] = p
-                data["chevron_amp"] = p2
-            except:
-                # Silently fail if the fit doesn't converge
-                pass
-
-        return data
-
-    def display(self, data=None, fit=True, plot_both=False, **kwargs):
-        """
-        Display the results of the RabiChevronExperiment.
-
-        Args:
-            data: Data to display (if None, use self.data)
-            fit: Whether to show the fit
-            plot_both: Whether to plot both amplitude and phase
-            **kwargs: Additional arguments for the display
-        """
-        if data is None:
-            data = self.data
-
-        # Set up plot title and labels
-        if self.cfg.expt.checkEF:
-            title = "EF"
-        else:
-            title = ""
-
-        if self.cfg.expt.sweep == "amp":
-            title = "Amplitude"
-            param = "sigma"
-            xlabel = "Gain / Max Gain"
-        else:
-            title = "Length"
-            param = "gain"
-            xlabel = "Pulse Length ($\mu$s)"
-
-        title += (
-            f" Rabi Q{self.cfg.expt.qubit[0]} (Pulse {param} {self.cfg.expt[param]})"
-        )
-
-        xlabel = xlabel
-        ylabel = "Frequency (MHz)"
-
-        # Display the 2D plot
-        super().display(
-            title=title,
-            xlabel=xlabel,
-            ylabel=ylabel,
-            data=data,
-            fit=fit,
-            plot_both=plot_both,
-            **kwargs,
-        )
-
-        # If fit is enabled, also display the frequency and amplitude vs. detuning
-        if fit:
-            fig, ax = plt.subplots(2, 1, figsize=(6, 6))
-            qubit_freq = self.cfg.device.qubit.f_ge[self.cfg.expt.qubit[0]]
-            freq = [data["fit_avgi"][i][1] for i in range(len(data["ypts"]))]
-            amp = [data["fit_avgi"][i][0] for i in range(len(data["ypts"]))]
-
-            # Plot frequency vs. detuning
-            ax[0].plot(data["ypts"] - qubit_freq, freq)
-            ax[0].set_ylabel("Frequency (MHz)")
-
-            # Plot amplitude vs. detuning
-            ax[1].plot(data["ypts"] - qubit_freq, amp)
-            ax[1].set_xlabel("$\Delta$ Frequency (MHz)")
-            ax[1].set_ylabel("Amplitude")
-
-
-# Helper functions for fitting the chevron pattern
-
-
-def chevron_freq(x, w0):
-    """
-    Calculate the Rabi frequency as a function of detuning.
-
-    The Rabi frequency is given by sqrt(w0^2 + x^2), where w0 is the
-    on-resonance Rabi frequency and x is the detuning.
-
-    Args:
-        x: Detuning from resonance
-        w0: On-resonance Rabi frequency
-
-    Returns:
-        Rabi frequency
-    """
-    return np.sqrt(w0**2 + x**2)
-
-
-def chevron_amp(x, w0, a):
-    """
-    Calculate the Rabi oscillation amplitude as a function of detuning.
-
-    The amplitude is given by a/(1 + (x/w0)^2), where a is the
-    on-resonance amplitude, w0 is related to the on-resonance Rabi
-    frequency, and x is the detuning.
-
-    Args:
-        x: Detuning from resonance
-        w0: Width parameter
-        a: On-resonance amplitude
-
-    Returns:
-        Oscillation amplitude
-    """
-    return a / (1 + (x / w0) ** 2)
+"""
+Rabi Oscillation Experiment
+
+This module implements Rabi oscillation experiments for qubit characterization.
+Rabi oscillations are observed by varying either the amplitude or length of a driving pulse
+and measuring the resulting qubit state. This allows determination of the π-pulse parameters
+(amplitude and duration) needed for qubit control.
+
+The module includes:
+- RabiProgram: Defines the pulse sequence for the Rabi experiment
+- RabiExperiment: Main experiment class for amplitude or length Rabi oscillations
+- ReadoutCheck: Class for checking readout parameters
+- RabiChevronExperiment: 2D version that sweeps both frequency and amplitude/length
+- Rabi2D: 2D version that sweeps both length and gain
+"""
+
+import copy
+import matplotlib.pyplot as plt
+import numpy as np
+from scipy.optimize import curve_fit
+from qick import *
+from qick.asm_v2 import QickSweep1D
+
+import fitting as fitter
+from gen.qick_experiment import (
+    QickExperiment,
+    QickExperiment2DSimple,
+    QickExperimentLoop,
+)
+from gen.qick_program import QickProgram
+from exp_handling.datamanagement import AttrDict
+
+# ====================================================== #
+
+
+class RabiProgram(QickProgram):
+    """
+    Defines the pulse sequence for a Rabi oscillation experiment.
+
+    The sequence consists of:
+    1. Optional π pulse on |g>-|e> transition (if checking EF transition)
+    2. Variable amplitude/length pulse on the qubit
+    3. Optional second π pulse on |g>-|e> transition
+    4. Optional wait time
+    5. Measurement
+    """
+
+    def __init__(self, soccfg, final_delay, cfg):
+        """
+        Initialize the Rabi program.
+
+        Args:
+            soccfg: SOC configuration
+            final_delay: Delay time after measurement
+            cfg: Configuration dictionary
+        """
+        super().__init__(soccfg, final_delay=final_delay, cfg=cfg)
+
+    def _initialize(self, cfg):
+        """
+        Initialize the program with the necessary pulses and loops.
+
+        Args:
+            cfg: Configuration dictionary containing experiment parameters
+        """
+        cfg = AttrDict(self.cfg)
+        q = cfg.expt.qubit[0]
+
+        # Initialize with standard readout
+        super()._initialize(cfg, readout="standard")
+
+        # Add sweep loop for the experiment
+        self.add_loop("sweep_loop", cfg.expt.expts)
+
+        # Define the qubit pulse with parameters from config
+        pulse = {
+            "sigma": cfg.expt.sigma,
+            "length": cfg.expt.length,
+            "freq": cfg.expt.freq,
+            "gain": cfg.expt.gain,
+            "phase": 0,
+            "type": cfg.expt.type,
+        }
+        super().make_pulse(pulse, "qubit_pulse")
+
+        # If checking EF transition and using ge pulse, create a pi pulse
+        if (cfg.expt.checkEF and cfg.expt.pulse_ge) or cfg.expt.active_reset:
+            super().make_pi_pulse(q, cfg.device.qubit.f_ge, "pi_ge")
+
+    def _body(self, cfg):
+        """
+        Define the main body of the experiment sequence.
+
+        Args:
+            cfg: Configuration dictionary containing experiment parameters
+        """
+        cfg = AttrDict(self.cfg)
+
+        # Configure readout
+        if self.adc_type == "dyn":
+            self.send_readoutconfig(ch=self.adc_ch, name="readout", t=0)
+
+        # If checking EF transition with ge pulse, apply first pi pulse
+        if cfg.expt.checkEF and cfg.expt.pulse_ge:
+            self.pulse(ch=self.qubit_ch, name="pi_ge", t=0)
+            self.delay_auto(t=0.01, tag="wait ef")
+
+        # Apply the main qubit pulse (variable amplitude or length)
+        for i in range(cfg.expt.n_pulses):
+            self.pulse(ch=self.qubit_ch, name="qubit_pulse", t=0)
+            self.delay_auto(t=0.01)
+
+        # If checking EF transition with ge pulse, apply second pi pulse
+        if cfg.expt.checkEF and cfg.expt.pulse_ge:
+            self.pulse(ch=self.qubit_ch, name="pi_ge", t=0)
+            self.delay_auto(t=0.01, tag="wait ef 2")
+
+        # Add optional end wait time
+        if "end_wait" in cfg.expt:
+            self.delay_auto(t=cfg.expt.end_wait, tag="end_wait")
+
+        # Perform measurement
+        super().measure(cfg)
+
+
+class RabiExperiment(QickExperiment):
+    """
+    Main experiment class for Rabi oscillations.
+
+    This class implements Rabi oscillation experiments by sweeping either the amplitude
+    or length of a driving pulse and measuring the resulting qubit state. The oscillation
+    pattern allows determination of the π-pulse parameters needed for qubit control.
+
+    Parameters:
+    - 'expts': Number of experiments to run (default: 60)
+    - 'reps': Number of repetitions for each experiment (default: self.reps)
+    - 'soft_avgs': Number of soft_avgs for each experiment (default: self.soft_avgs)
+    - 'gain': Max gain value for the pulse (default: gain)
+    - 'sigma': Standard deviation of the Gaussian pulse (default: sigma)
+    - 'checkEF': Boolean flag to check EF interaction (default: False)
+    - 'pulse_ge': Boolean flag to indicate if pulse is for ground to excited state transition (default: True)
+    - 'start': Starting point for the experiment (default: 0)
+    - 'step': Step size for the gain (calculated as int(params['gain']/params['expts']))
+    - 'qubit': List of qubits involved in the experiment (default: [qi])
+    - 'pulse_type': Type of pulse used in the experiment (default: 'gauss')
+    - 'num_pulses': Number of pulses used in the experiment (default: 1)
+    - 'qubit_chan': Channel for the qubit readout (default: self.cfg.hw.soc.adcs.readout.ch[qi])
+    - 'sweep': Type of sweep to perform ('amp' or 'length') (default: 'amp')
+    - 'freq': Frequency of the qubit pulse (default: self.cfg.device.qubit.f_ge[qi])
+
+    Additional keys may be added based on the specific requirements of the experiment.
+    """
+
+    def __init__(
+        self,
+        cfg_dict,
+        qi=0,
+        go=True,
+        params={},
+        prefix=None,
+        progress=True,
+        display=True,
+        style="",
+        disp_kwargs=None,
+        min_r2=None,
+        max_err=None,
+        print=False,
+    ):
+
+        if "checkEF" in params and params["checkEF"]:
+            if "pulse_ge" in params and not params["pulse_ge"]:
+                ef = "ef_no_ge_"
+            else:
+                ef = "ef_"
+        else:
+            ef = ""
+        name = "length" if "sweep" in params and params["sweep"] == "length" else "amp"
+
+        prefix = f"{name}_rabi_{ef}qubit{qi}"
+
+        super().__init__(cfg_dict=cfg_dict, prefix=prefix, progress=progress, qi=qi)
+        params_def = {
+            "expts": 60,
+            "reps": self.reps,
+            "soft_avgs": self.soft_avgs,
+            "checkEF": False,
+            "pulse_ge": True,
+            "num_osc": 2.5,
+            "n_pulses": 1,
+            "sweep": "amp",
+            "active_reset": self.cfg.device.readout.active_reset[qi],
+            "qubit": [qi],
+            "qubit_chan": self.cfg.hw.soc.adcs.readout.ch[qi],
+            "loop": False,
+            "temp": 40,
+        }
+
+        min_gain = 2**-15  # Minimum DAC gain value for linear operation
+
+        # Apply style modifications for different experiment modes
+        if style == "fine":
+            params_def["soft_avgs"] = params_def["soft_avgs"] * 2
+        elif style == "fast":
+            params_def["expts"] = 25
+
+        params = {**params_def, **params}
+
+        # Configure pulse parameters based on transition type (GE or EF)
+        if params["checkEF"]:
+            qubit_pulse_config = self.cfg.device.qubit.pulses.pi_ef
+            params_def["freq"] = self.cfg.device.qubit.f_ef[qi]
+        else:
+            qubit_pulse_config = self.cfg.device.qubit.pulses.pi_ge
+            params_def["freq"] = self.cfg.device.qubit.f_ge[qi]
+        # Copy pulse parameters from device config, usually contains sigma, gain, sigma_inc, type
+        for key in qubit_pulse_config:
+            params_def[key] = qubit_pulse_config[key][qi]
+
+        # Override pulse type if specified
+        if "pulse_type" in params:
+            params_def["type"] = params["pulse_type"]
+        params = {**params_def, **params}
+
+        # Configure sweep range based on sweep type
+        if params["sweep"] == "amp":
+            # Amplitude sweep: set max gain to cover desired number of oscillations
+            params_def["max_gain"] = params["gain"] * params["num_osc"] * 2
+            params_def["start"] = 0.003  # Minimum gain value that maintains linearity
+            params_def["max_gain"] = np.min(
+                [params_def["max_gain"], self.cfg.device.qubit.max_gain]
+            )  # Do not exceed max_gain of RFSoC
+        elif params["sweep"] == "length":
+            # Length sweep: set max length to cover desired number of oscillations
+            params_def["max_length"] = 2 * params["num_osc"] * params["sigma"]
+            params_def["start"] = 3 * cfg_dict["soc"].cycles2us(
+                1
+            )  # Minimum allowed length
+
+        # Special configuration for temperature-dependent measurements
+        if style == "temp":
+            params["reps"] = 40 * params["reps"]
+            params["soft_avgs"] = int(
+                np.ceil(20 * params["soft_avgs"] * 1.5 ** (params["temp"] / 40))
+            )
+            params["pulse_ge"] = False
+
+        self.cfg.expt = {**params_def, **params}
+
+        # Ensure minimum gain spacing for amplitude sweeps to avoid DAC resolution issues
+        if params["sweep"] == "amp":
+            gain_spacing = self.cfg.expt["max_gain"] / self.cfg.expt["expts"]
+            if gain_spacing < min_gain:
+                self.cfg.expt["max_gain"] = min_gain * self.cfg.expt["expts"]
+        super().check_params(params_def)
+        if go:
+            super().qubit_run(
+                qi=qi,
+                display=display,
+                progress=progress,
+                min_r2=min_r2,
+                max_err=max_err,
+                print=print,
+                disp_kwargs=disp_kwargs,
+            )
+
+    def acquire(self, progress=False, debug=False):
+        """
+        Acquire data for the Rabi experiment.
+
+        Args:
+            progress: Whether to show progress bar
+            debug: Whether to print debug information
+
+        Returns:
+            Acquired data
+        """
+        self.qubit = self.cfg.expt.qubit
+
+        # Configure the sweep based on whether we're sweeping amplitude or length
+        # Note: 2d scans will break if you use gain/length to store the max_vals of gain/length when making qicksweep
+        # Pulse definition takes length and sigma as parameters; which works for gauss and const pulses.
+        if self.cfg.expt.sweep == "amp":
+            # Amplitude sweep configuration
+            param_pulse = "gain"  # Parameter used to get xvals from QICK
+            self.cfg.expt["gain"] = QickSweep1D(
+                "sweep_loop", self.cfg.expt.start, self.cfg.expt["max_gain"]
+            )
+            if self.cfg.expt.type == "gauss":
+                self.cfg.expt["length"] = self.cfg.expt.sigma * self.cfg.expt.sigma_inc
+            elif self.cfg.expt.type == "const":
+                self.cfg.expt["length"] = self.cfg.expt.sigma
+            elif self.cfg.expt.type == "flat_top":
+                self.cfg.expt["length"] = self.cfg.expt.sigma
+        elif self.cfg.expt.sweep == "length":
+            # Length sweep configuration
+            param_pulse = "total_length"  # Parameter used to get xvals from QICK
+            if (
+                self.cfg.expt.type == "gauss"
+            ):  # This does not work with QICK sweeps right now
+                # For Gaussian pulses, sweep sigma
+                par = "sigma"
+                # self.cfg.expt['length'] = QickSweep1D(
+                #     "sweep_loop", self.cfg.expt.start, 4*self.cfg.expt['max_length'])
+            else:
+                # For other pulse types, sweep length directly
+                par = "length"
+
+            self.cfg.expt[par] = QickSweep1D(
+                "sweep_loop", self.cfg.expt.start, self.cfg.expt.max_length
+            )
+
+        # Set the parameter to sweep
+        self.param = {
+            "label": "qubit_pulse",
+            "param": param_pulse,
+            "param_type": "pulse",
+        }
+
+        # Acquire data using the RabiProgram
+        if not self.cfg.expt.loop:
+            super().acquire(RabiProgram, progress=progress)
+        else:
+            # Loop acquisition with custom frequency points
+            cfg_dict = {
+                "soc": self.soccfg,
+                "cfg_file": self.config_file,
+                "im": self.im,
+                "expt_path": "dummy",
+            }
+            exp = QickExperimentLoop(
+                cfg_dict=cfg_dict,
+                prefix="dummy",
+                progress=progress,
+                qi=self.cfg.expt.qubit[0],
+            )
+            exp.cfg.expt = copy.deepcopy(self.cfg.expt)
+            exp.param = self.param
+
+            len_pts = np.linspace(
+                self.cfg.expt.start, self.cfg.expt.max_length, self.cfg.expt.expts
+            )
+            exp.cfg.expt["sigma"] = len_pts
+            # Set up experiment with single point per loop
+            exp.cfg.expt.expts = 1
+            x_sweep = [
+                {"pts": len_pts, "var": "sigma"},
+                {
+                    "pts": len_pts
+                    * self.cfg.device.qubit.pulses.pi_ge.sigma_inc[
+                        self.cfg.expt.qubit[0]
+                    ],
+                    "var": "length",
+                },
+            ]
+
+            # Acquire data
+            data = exp.acquire(RabiProgram, x_sweep, progress=progress)
+            self.data = data
+
+        return self.data
+
+    def analyze(self, data=None, fit=True, **kwargs):
+        """
+        Analyze the acquired data to extract Rabi oscillation parameters.
+
+        Args:
+            data: Data to analyze (if None, use self.data)
+            fit: Whether to fit the data to a sinusoidal function
+            **kwargs: Additional arguments for the fit
+
+        Returns:
+            Analyzed data with fit parameters and π-pulse length
+        """
+        if data is None:
+            data = self.data
+
+        if fit:
+            # Fit the data to a sinusoidal function
+            # fitparams=[amp, freq (non-angular), phase (deg), decay time, amp offset]
+            self.fitterfunc = fitter.fitsin
+            self.fitfunc = fitter.sinfunc
+            data = super().analyze(
+                fitfunc=self.fitfunc, fitterfunc=self.fitterfunc, fit=fit, **kwargs
+            )
+
+        # Calculate π-pulse length from the fit for each data type
+        ydata_lab = ["amps", "avgi", "avgq"]
+        for ydata in ydata_lab:
+            pi_length = fitter.fix_phase(data["fit_" + ydata])
+            data["pi_length_" + ydata] = pi_length
+        data["pi_length_scale_data"] = data["pi_length_avgi"]
+
+        # Store the best π-pulse length
+        data["pi_length"] = fitter.fix_phase(data["best_fit"])
+        return data
+
+    def display(
+        self,
+        data=None,
+        fit=True,
+        plot_all=False,
+        ax=None,
+        show_hist=False,
+        rescale=False,
+        **kwargs,
+    ):
+        """
+        Display the results of the Rabi experiment.
+
+        Args:
+            data: Data to display (if None, use self.data)
+            fit: Whether to show the fit curve
+            plot_all: Whether to plot all data types (I, Q, amplitude)
+            ax: Matplotlib axis to plot on
+            show_hist: Whether to show histogram
+            rescale: Whether to rescale the plot
+            **kwargs: Additional arguments for the display
+        """
+        if data is None:
+            data = self.data
+
+        # Set up plot title and labels based on sweep type
+        q = self.cfg.expt.qubit[0]
+        if self.cfg.expt.sweep == "amp":
+            title = "Amplitude"
+            param = "sigma"
+            xlabel = "Gain / Max Gain"
+        else:
+            title = "Length"
+            param = "gain"
+            xlabel = "Pulse Length ($\mu$s)"
+
+        title += f" Rabi Q{q} (Pulse {param} {self.cfg.expt[param]}"
+
+        # Set up fit function and caption parameters
+        caption_params = [{"index": "pi_length", "format": "$\pi$ length: {val:.3f}"}]
+
+        # Add EF indicator to title if applicable
+        if self.cfg.expt.checkEF:
+            title = title + ", EF)"
+        else:
+            title = title + ")"
+
+        # Display the results
+        super().display(
+            data=data,
+            ax=ax,
+            plot_all=plot_all,
+            title=title,
+            xlabel=xlabel,
+            fit=fit,
+            show_hist=show_hist,
+            fitfunc=self.fitfunc,
+            caption_params=caption_params,
+            rescale=rescale,
+        )
+
+
+class ReadoutCheck(QickExperiment):
+    """
+    Class for checking readout parameters.
+
+    This experiment is used to characterize the readout by sweeping either
+    the end wait time or the gain of a qubit pulse and measuring the response.
+    It uses the same RabiProgram as the RabiExperiment but with different parameters.
+    """
+
+    def __init__(
+        self,
+        cfg_dict,
+        qi=0,
+        go=True,
+        params={},
+        prefix=None,
+        progress=True,
+        display=True,
+        style="",
+        disp_kwargs=None,
+        min_r2=None,
+        max_err=None,
+    ):
+        """
+        Initialize the ReadoutCheck experiment.
+
+        Args:
+            cfg_dict: Configuration dictionary
+            qi: Qubit index
+            go: Whether to run the experiment immediately
+            params: Additional parameters to override defaults
+            prefix: Prefix for data files
+            progress: Whether to show progress bar
+            display: Whether to display results
+            style: Style of experiment ("fine" or "fast")
+            disp_kwargs: Display keyword arguments
+            min_r2: Minimum R² value for fit quality
+            max_err: Maximum error for fit quality
+        """
+        # Set the prefix for data files
+        prefix = f"'readout_qubit{qi}"
+
+        super().__init__(cfg_dict=cfg_dict, prefix=prefix, progress=progress, qi=qi)
+
+        # Default parameters
+        params_def = {
+            "expts": 30,
+            "reps": 5 * self.reps,
+            "soft_avgs": self.soft_avgs,
+            "checkEF": False,
+            "pulse_ge": True,
+            "active_reset": self.cfg.device.readout.active_reset[qi],
+            "qubit": [qi],
+            "qubit_chan": self.cfg.hw.soc.adcs.readout.ch[qi],
+            "df": 50,
+            "qubit_freq": self.cfg.device.qubit.f_ge[qi],
+            "phase": 0,
+            "length": 10,
+            "gain": 0.5,
+            "type": "const",
+            "max_wait": 10,
+            "max_gain": 1,
+            "end_wait": 0.2,
+            "start": 0,
+            "expt_type": "end_wait",  # Can be 'end_wait' or 'gain'
+        }
+
+        min_gain = 2**-15
+
+        # Apply style modifications
+        if style == "fine":
+            params_def["soft_avgs"] = params_def["soft_avgs"] * 2
+        elif style == "fast":
+            params_def["expts"] = 25
+
+        # Merge default and user-provided parameters
+        params = {**params_def, **params}
+        params["sigma"] = params["length"]  # Set sigma equal to length
+        params_def["freq"] = (
+            params["qubit_freq"] + params["df"]
+        )  # Set frequency with offset
+
+        # Set experiment configuration
+        self.cfg.expt = {**params_def, **params}
+
+        # Check parameters and configure reset if needed
+        super().check_params(params_def)
+        if self.cfg.expt.active_reset:
+            super().configure_reset()
+
+        # Set display parameters for untuned qubits
+        if not self.cfg.device.qubit.tuned_up[qi] and disp_kwargs is None:
+            disp_kwargs = {"plot_all": True}
+
+        # Run the experiment if requested
+        if go:
+            super().run(
+                display=display,
+                progress=progress,
+                min_r2=min_r2,
+                max_err=max_err,
+                disp_kwargs=disp_kwargs,
+            )
+
+    def acquire(self, progress=False, debug=False, single=False):
+        """
+        Acquire data for the ReadoutCheck experiment.
+
+        Args:
+            progress: Whether to show progress bar
+            debug: Whether to print debug information
+            single: Whether to run a single acquisition
+
+        Returns:
+            Acquired data
+        """
+        self.qubit = self.cfg.expt.qubit
+
+        # Configure the sweep based on experiment type
+        if self.cfg.expt.expt_type == "end_wait":
+            # Sweep end wait time
+            self.cfg.expt["end_wait"] = QickSweep1D(
+                "sweep_loop", self.cfg.expt.start, self.cfg.expt["max_wait"]
+            )
+            self.param = {"label": "end_wait", "param": "t", "param_type": "time"}
+        else:
+            # Sweep gain
+            self.cfg.expt["gain"] = QickSweep1D(
+                "sweep_loop", self.cfg.expt.start, self.cfg.expt["max_gain"]
+            )
+            self.param = {
+                "label": "qubit_pulse",
+                "param": "gain",
+                "param_type": "pulse",
+            }
+
+        # Acquire data using the RabiProgram
+        super().acquire(RabiProgram, progress=progress, single=single)
+
+        return self.data
+
+    def analyze(self, data=None, fit=True, **kwargs):
+        """
+        Analyze the acquired data.
+
+        Args:
+            data: Data to analyze (if None, use self.data)
+            fit: Whether to fit the data
+            **kwargs: Additional arguments for the fit
+
+        Returns:
+            Analyzed data
+        """
+        if data is None:
+            data = self.data
+        # No specific analysis for ReadoutCheck, just return the data
+        return data
+
+    def display(self, data=None, fit=False, plot_all=False, **kwargs):
+        """
+        Display the results of the ReadoutCheck experiment.
+
+        Args:
+            data: Data to display (if None, use self.data)
+            fit: Whether to show the fit
+            plot_all: Whether to plot all data types
+            **kwargs: Additional arguments for the display
+        """
+        if data is None:
+            data = self.data
+
+        # Use the parent class display method
+        super().display(data=data, fit=fit, plot_all=plot_all, **kwargs)
+
+
+class RabiChevronExperiment(QickExperiment2DSimple):
+    """
+    2D Rabi experiment that sweeps both frequency and amplitude/length.
+
+    This experiment performs a 2D sweep of both qubit frequency and pulse amplitude/length
+    to map out the Rabi chevron pattern. This allows visualization of how the Rabi
+    oscillation frequency changes with detuning from the qubit frequency.
+
+    Experimental Config:
+    expt = dict(
+        start_f: start qubit frequency (MHz),
+        step_f: frequency step (MHz),
+        expts_f: number of experiments in frequency,
+        start_gain: qubit gain [dac level]
+        step_gain: gain step [dac level]
+        expts_gain: number steps
+        reps: number averages per expt
+        soft_avgs: number repetitions of experiment sweep
+        sigma: gaussian sigma for pulse length [us] (default: from pi_ge in config)
+        pulse_type: 'gauss' or 'const'
+    )
+    """
+
+    def __init__(
+        self,
+        cfg_dict,
+        qi=0,
+        go=True,
+        params={},
+        style="",
+        prefix=None,
+        progress=False,
+    ):
+        """
+        Initialize the RabiChevronExperiment.
+
+        Args:
+            cfg_dict: Configuration dictionary
+            qi: Qubit index
+            go: Whether to run the experiment immediately
+            params: Additional parameters to override defaults
+            style: Style of experiment
+            prefix: Prefix for data files
+            progress: Whether to show progress bar
+        """
+        # Determine prefix based on parameters
+        if "type" in params:
+            pre = params["type"]
+        else:
+            pre = "amp"
+        if "checkEF" in params and params["checkEF"]:
+            ef = "ef"
+        else:
+            ef = ""
+        prefix = f"{pre}_rabi_chevron_{ef}_qubit{qi}"
+
+        super().__init__(cfg_dict=cfg_dict, prefix=prefix, progress=progress)
+
+        # Default parameters
+        params_def = {"span_f": 20, "expts_f": 30, "sweep": "amp"}
+        params = {**params_def, **params}
+
+        # Set frequency range based on whether we're checking EF transition
+        if "checkEF" in params and params["checkEF"]:
+            params_def["start_f"] = (
+                self.cfg.device.qubit.f_ef[qi] - params["span_f"] / 2
+            )
+        else:
+            params_def["start_f"] = (
+                self.cfg.device.qubit.f_ge[qi] - params["span_f"] / 2
+            )
+
+        # Create a RabiExperiment instance but don't run it yet
+        self.expt = RabiExperiment(
+            cfg_dict, qi=qi, go=False, params=params, style=style
+        )
+        params = {**params_def, **params}
+        params = {**self.expt.cfg.expt, **params}
+        self.cfg.expt = params
+
+        # Run the experiment if requested
+        if go:
+            super().run(progress=progress)
+
+    def acquire(self, progress=False, debug=False):
+        """
+        Acquire data for the RabiChevronExperiment.
+
+        Args:
+            progress: Whether to show progress bar
+            debug: Whether to print debug information
+
+        Returns:
+            Acquired data
+        """
+        # Create frequency points for the sweep
+        freqpts = np.linspace(
+            self.cfg.expt["start_f"],
+            self.cfg.expt["start_f"] + self.cfg.expt["span_f"],
+            self.cfg.expt["expts_f"],
+        )
+
+        # Set up the y-sweep (frequency sweep)
+        ysweep = [{"pts": freqpts, "var": "freq"}]
+
+        # Acquire data
+        super().acquire(ysweep, progress=progress)
+
+        return self.data
+
+    def analyze(self, data=None, fit=True, **kwargs):
+        """
+        Analyze the acquired data.
+
+        Args:
+            data: Data to analyze (if None, use self.data)
+            fit: Whether to fit the data
+            **kwargs: Additional arguments for the fit
+
+        Returns:
+            Analyzed data with fit parameters
+        """
+        if data is None:
+            data = self.data
+
+        if fit:
+            # Fit the data to a sinusoidal function for each frequency
+            fitterfunc = fitter.fitsin
+            fitfunc = fitter.sinfunc
+            data = super().analyze(
+                fitfunc=fitfunc, fitterfunc=fitterfunc, fit=fit, **kwargs
+            )
+
+            # Extract qubit frequency and fit parameters
+            qubit_freq = self.cfg.device.qubit.f_ge[self.cfg.expt.qubit[0]]
+            freq = [data["fit_avgi"][i][1] for i in range(len(data["ypts"]))]
+            amp = [data["fit_avgi"][i][0] for i in range(len(data["ypts"]))]
+            data["chevron_freqs"] = freq
+            data["chevron_amps"] = amp
+
+            data["best_freq"] = data["freq_pts"][np.argmax(data["chevron_amps"])]
+            # Fit the chevron pattern (for length rabi)
+            try:
+                p, _ = curve_fit(chevron_freq, data["ypts"] - qubit_freq, freq)
+                p2, _ = curve_fit(chevron_amp, data["ypts"] - qubit_freq, amp)
+                data["chevron_freq"] = p
+                data["chevron_amp"] = p2
+            except:
+                # Silently fail if the fit doesn't converge
+                pass
+
+        return data
+
+    def display(self, data=None, fit=True, plot_both=False, **kwargs):
+        """
+        Display the results of the RabiChevronExperiment.
+
+        Args:
+            data: Data to display (if None, use self.data)
+            fit: Whether to show the fit
+            plot_both: Whether to plot both amplitude and phase
+            **kwargs: Additional arguments for the display
+        """
+        if data is None:
+            data = self.data
+
+        # Set up plot title and labels
+        if self.cfg.expt.checkEF:
+            title = "EF"
+        else:
+            title = ""
+
+        if self.cfg.expt.sweep == "amp":
+            title = "Amplitude"
+            param = "sigma"
+            xlabel = "Gain / Max Gain"
+        else:
+            title = "Length"
+            param = "gain"
+            xlabel = "Pulse Length ($\mu$s)"
+
+        title += (
+            f" Rabi Q{self.cfg.expt.qubit[0]} (Pulse {param} {self.cfg.expt[param]})"
+        )
+
+        xlabel = xlabel
+        ylabel = "Frequency (MHz)"
+
+        # Display the 2D plot
+        super().display(
+            title=title,
+            xlabel=xlabel,
+            ylabel=ylabel,
+            data=data,
+            fit=fit,
+            plot_both=plot_both,
+            **kwargs,
+        )
+
+        # If fit is enabled, also display the frequency and amplitude vs. detuning
+        if fit:
+            fig, ax = plt.subplots(2, 1, figsize=(6, 6))
+            qubit_freq = self.cfg.device.qubit.f_ge[self.cfg.expt.qubit[0]]
+            freq = [data["fit_avgi"][i][1] for i in range(len(data["ypts"]))]
+            amp = [data["fit_avgi"][i][0] for i in range(len(data["ypts"]))]
+
+            # Plot frequency vs. detuning
+            ax[0].plot(data["ypts"] - qubit_freq, freq)
+            ax[0].set_ylabel("Frequency (MHz)")
+
+            # Plot amplitude vs. detuning
+            ax[1].plot(data["ypts"] - qubit_freq, amp)
+            ax[1].set_xlabel("$\Delta$ Frequency (MHz)")
+            ax[1].set_ylabel("Amplitude")
+
+            plt.show()
+
+
+class Rabi2D(QickExperiment2DSimple):
+    """
+    2D Rabi experiment that sweeps both length and gain.
+    This experiment performs a 2D sweep of both qubit pulse length and gain
+    to map out the Rabi oscillations.
+
+    Experimental Config:
+    expt = dict(
+        start_gain: qubit gain [dac level]
+        step_gain: gain step [dac level]
+        expts_gain: number steps
+        reps: number averages per expt
+        soft_avgs: number repetitions of experiment sweep
+        sigma: gaussian sigma for pulse length [us] (default: from pi_ge in config)
+        pulse_type: 'gauss' or 'const'
+    )
+    """
+
+    def __init__(
+        self,
+        cfg_dict,
+        qi=0,
+        go=True,
+        params={},
+        style="",
+        prefix=None,
+        progress=False,
+    ):
+        """
+        Initialize the RabiChevronExperiment.
+
+        Args:
+            cfg_dict: Configuration dictionary
+            qi: Qubit index
+            go: Whether to run the experiment immediately
+            params: Additional parameters to override defaults
+            style: Style of experiment
+            prefix: Prefix for data files
+            progress: Whether to show progress bar
+        """
+        # Determine prefix based on parameters
+        if "type" in params:
+            pre = params["type"]
+        else:
+            pre = "amp"
+        if "checkEF" in params and params["checkEF"]:
+            ef = "ef"
+        else:
+            ef = ""
+        prefix = f"{pre}_rabi_chevron_{ef}_qubit{qi}"
+
+        super().__init__(cfg_dict=cfg_dict, prefix=prefix, progress=progress)
+
+        # Default parameters
+        params_def = {
+            "span_y": 1,
+            "expts_y": 30,
+            "start_y": 0,
+            "sweep": "length",
+            "loop": True,
+            "yval": "gain",
+        }
+        params = {**params_def, **params}
+
+        # Create a RabiExperiment instance but don't run it yet
+        self.expt = RabiExperiment(
+            cfg_dict, qi=qi, go=False, params=params, style=style
+        )
+        self.cfg.expt = {**self.expt.cfg.expt, **params}
+
+        # Run the experiment if requested
+        if go:
+            super().run(progress=progress)
+
+    def acquire(self, progress=False, debug=False):
+        """
+        Acquire data for the RabiChevronExperiment.
+
+        Args:
+            progress: Whether to show progress bar
+            debug: Whether to print debug information
+
+        Returns:
+            Acquired data
+        """
+        # Create frequency points for the sweep
+        ypts = np.linspace(
+            self.cfg.expt["start_y"],
+            self.cfg.expt["start_y"] + self.cfg.expt["span_y"],
+            self.cfg.expt["expts_y"],
+        )
+
+        # Set up the y-sweep (frequency sweep)
+        ysweep = [{"pts": ypts, "var": "yvar"}]
+
+        # Acquire data
+        super().acquire(ysweep, progress=progress)
+
+        return self.data
+
+    def analyze(self, data=None, fit=True, **kwargs):
+        """
+        Analyze the acquired data.
+
+        Args:
+            data: Data to analyze (if None, use self.data)
+            fit: Whether to fit the data
+            **kwargs: Additional arguments for the fit
+
+        Returns:
+            Analyzed data with fit parameters
+        """
+        if data is None:
+            data = self.data
+
+        if fit:
+            # Fit the data to a sinusoidal function for each frequency
+            fitterfunc = fitter.fitsin
+            fitfunc = fitter.sinfunc
+            data = super().analyze(
+                fitfunc=fitfunc, fitterfunc=fitterfunc, fit=fit, **kwargs
+            )
+
+            # Extract qubit frequency and fit parameters
+            qubit_freq = self.cfg.device.qubit.f_ge[self.cfg.expt.qubit[0]]
+            freq = [data["fit_avgi"][i][1] for i in range(len(data["ypts"]))]
+            amp = [data["fit_avgi"][i][0] for i in range(len(data["ypts"]))]
+
+            # Fit the chevron pattern (for length rabi)
+            try:
+                p, _ = curve_fit(chevron_freq, data["ypts"] - qubit_freq, freq)
+                p2, _ = curve_fit(chevron_amp, data["ypts"] - qubit_freq, amp)
+                data["chevron_freq"] = p
+                data["chevron_amp"] = p2
+            except:
+                # Silently fail if the fit doesn't converge
+                pass
+
+        return data
+
+    def display(self, data=None, fit=True, plot_both=False, **kwargs):
+        """
+        Display the results of the RabiChevronExperiment.
+
+        Args:
+            data: Data to display (if None, use self.data)
+            fit: Whether to show the fit
+            plot_both: Whether to plot both amplitude and phase
+            **kwargs: Additional arguments for the display
+        """
+        if data is None:
+            data = self.data
+
+        # Set up plot title and labels
+        if self.cfg.expt.checkEF:
+            title = "EF"
+        else:
+            title = ""
+
+        if self.cfg.expt.sweep == "amp":
+            title = "Amplitude"
+            param = "sigma"
+            xlabel = "Gain / Max Gain"
+        else:
+            title = "Length"
+            param = "gain"
+            xlabel = "Pulse Length ($\mu$s)"
+
+        title += (
+            f" Rabi Q{self.cfg.expt.qubit[0]} (Pulse {param} {self.cfg.expt[param]})"
+        )
+
+        xlabel = xlabel
+        ylabel = "Frequency (MHz)"
+
+        # Display the 2D plot
+        super().display(
+            title=title,
+            xlabel=xlabel,
+            ylabel=ylabel,
+            data=data,
+            fit=fit,
+            plot_both=plot_both,
+            **kwargs,
+        )
+
+        # If fit is enabled, also display the frequency and amplitude vs. detuning
+        if fit:
+            fig, ax = plt.subplots(2, 1, figsize=(6, 6))
+            qubit_freq = self.cfg.device.qubit.f_ge[self.cfg.expt.qubit[0]]
+            freq = [data["fit_avgi"][i][1] for i in range(len(data["ypts"]))]
+            amp = [data["fit_avgi"][i][0] for i in range(len(data["ypts"]))]
+
+            # Plot frequency vs. detuning
+            ax[0].plot(data["ypts"] - qubit_freq, freq)
+            ax[0].set_ylabel("Frequency (MHz)")
+
+            # Plot amplitude vs. detuning
+            ax[1].plot(data["ypts"] - qubit_freq, amp)
+            ax[1].set_xlabel("$\Delta$ Frequency (MHz)")
+            ax[1].set_ylabel("Amplitude")
+
+
+# Helper functions for fitting the chevron pattern
+
+
+def chevron_freq(x, w0):
+    """
+    Calculate the Rabi frequency as a function of detuning.
+
+    The Rabi frequency is given by sqrt(w0^2 + x^2), where w0 is the
+    on-resonance Rabi frequency and x is the detuning.
+
+    Args:
+        x: Detuning from resonance
+        w0: On-resonance Rabi frequency
+
+    Returns:
+        Rabi frequency
+    """
+    return np.sqrt(w0**2 + x**2)
+
+
+def chevron_amp(x, w0, a):
+    """
+    Calculate the Rabi oscillation amplitude as a function of detuning.
+
+    The amplitude is given by a/(1 + (x/w0)^2), where a is the
+    on-resonance amplitude, w0 is related to the on-resonance Rabi
+    frequency, and x is the detuning.
+
+    Args:
+        x: Detuning from resonance
+        w0: Width parameter
+        a: On-resonance amplitude
+
+    Returns:
+        Oscillation amplitude
+    """
+    return a / (1 + (x / w0) ** 2)